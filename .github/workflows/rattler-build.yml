on:
  push:
    # Run full workflow on tags
    tags:
      - "pixi-build-cmake-v[0-9]+.[0-9]+.[0-9]+"
      - "pixi-build-python-v[0-9]+.[0-9]+.[0-9]+"
      - "pixi-build-rattler-build-v[0-9]+.[0-9]+.[0-9]+"
      - "pixi-build-rust-v[0-9]+.[0-9]+.[0-9]+"
  # Run everything but publish on PRs
  pull_request:

name: "Build and publish pixi builds backends as conda packages"

concurrency:
  group: ${{ github.workflow }}-${{ github.ref_name }}-${{ github.event.pull_request.number || github.sha }}
  cancel-in-progress: true

permissions:
  id-token: write
  contents: read

jobs:
<<<<<<< HEAD
  # generate-version:
  #   runs-on: ubuntu-latest
  #   outputs:
  #     version_matrix: ${{ steps.set_version.outputs.version_matrix }}
  #   steps:
  #     - uses: actions/checkout@v4
  #     - uses: actions-rust-lang/setup-rust-toolchain@v1
  #     - uses: prefix-dev/setup-pixi@ba3bb36eb2066252b2363392b7739741bb777659 # v0.8.1
  #       with:
  #         environments: release
  #     - name: Extract versions
  #       id: set_version
  #       run: |
  #         # extract names and versions from cargo metadata
  #         # and generate a matrix entries for the build job
  #         MATRIX_JSON=$(pixi run python scripts/generate_version_matrix.py)
=======
  generate-version:
    runs-on: ubuntu-latest
    outputs:
      version_matrix: ${{ steps.set_version.outputs.version_matrix }}
    steps:
      - uses: actions/checkout@11bd71901bbe5b1630ceea73d27597364c9af683 # v4
      - uses: actions-rust-lang/setup-rust-toolchain@9399c7bb15d4c7d47b27263d024f0a4978346ba4 # v1
      - uses: prefix-dev/setup-pixi@ba3bb36eb2066252b2363392b7739741bb777659 # v0.8.1
        with:
          environments: release
      - name: Extract versions
        id: set_version
        run: |
          # extract names and versions from cargo metadata
          # and generate a matrix entries for the build job
          MATRIX_JSON=$(pixi run python scripts/generate_version_matrix.py)
>>>>>>> 145b1ac3

  #         echo "Generated matrix: $MATRIX_JSON"
  #         echo "version_matrix=$MATRIX_JSON" >> $GITHUB_OUTPUT


  rattler-build:
    # needs: generate-version
    env:
      REPO_NAME: "prefix-dev/pixi-build-backends"
    strategy:
      matrix:
        include:
          - { target: linux-64, os: ubuntu-20.04 }
          - { target: linux-aarch64, os: ubuntu-latest }
          - { target: linux-ppc64le, os: ubuntu-latest }
          - { target: win-64, os: windows-latest }
          # force older macos-13 to get x86_64 runners
          - { target: osx-64, os: macos-13 }
          - { target: osx-arm64, os: macos-14 }
        # bins: ${{ fromJSON(needs.generate-version.outputs.version_matrix) }}

      fail-fast: false

    runs-on: ${{ matrix.os }}
    steps:
      - uses: actions/checkout@11bd71901bbe5b1630ceea73d27597364c9af683 # v4
      - uses: prefix-dev/setup-pixi@ba3bb36eb2066252b2363392b7739741bb777659 # v0.8.1
        with:
          environments: build
      - name: Enable long paths (Windows)
        if: ${{ matrix.os == 'windows-latest' }}
        run: |
          git config --global core.longpaths true
        shell: bash
      # - name: Set environment variable for recipe version
      #   run: |
      #     echo "${{ matrix.bins.env_name }}=${{ matrix.bins.version }}" >> $GITHUB_ENV
      - name: Build ${{ matrix.target }}
        shell: bash
        env:
          TARGET_PLATFORM: ${{ matrix.target }}
          RATTLER_BUILD_ENABLE_GITHUB_INTEGRATION: "true"
          RATTLER_BUILD_COLOR: "always"
        run: |

          pixi run python scripts/build.py ${{ matrix.target }}
        # pixi run build-recipe --recipe recipe/${{ matrix.bins.recipe_name }}.yaml --target-platform=${{ env.TARGET_PLATFORM }}
      - name: Upload OSX or Linux packages
        shell: bash
        if: ${{ github.event_name == 'push' && matrix.os != 'windows-latest' && github.repository == env.REPO_NAME }}
        run: |
          for file in "$RUNNER_TEMP"/**/*.conda; do
            echo "Uploading ${file}"
            pixi run -e build rattler-build upload prefix -c pixi-build-backends "$file"
          done
      - name: Upload Windows packages
        shell: pwsh
        if: ${{ github.event_name == 'push' && matrix.os == 'windows-latest' && github.repository == env.REPO_NAME }}
        run: |
          Get-ChildItem -Path $env:RUNNER_TEMP -Filter *.conda -Recurse | ForEach-Object {
            Write-Host "Uploading $($_.FullName)"
            pixi run -e build rattler-build upload prefix -c pixi-build-backends "$($_.FullName)"
          }<|MERGE_RESOLUTION|>--- conflicted
+++ resolved
@@ -20,46 +20,6 @@
   contents: read
 
 jobs:
-<<<<<<< HEAD
-  # generate-version:
-  #   runs-on: ubuntu-latest
-  #   outputs:
-  #     version_matrix: ${{ steps.set_version.outputs.version_matrix }}
-  #   steps:
-  #     - uses: actions/checkout@v4
-  #     - uses: actions-rust-lang/setup-rust-toolchain@v1
-  #     - uses: prefix-dev/setup-pixi@ba3bb36eb2066252b2363392b7739741bb777659 # v0.8.1
-  #       with:
-  #         environments: release
-  #     - name: Extract versions
-  #       id: set_version
-  #       run: |
-  #         # extract names and versions from cargo metadata
-  #         # and generate a matrix entries for the build job
-  #         MATRIX_JSON=$(pixi run python scripts/generate_version_matrix.py)
-=======
-  generate-version:
-    runs-on: ubuntu-latest
-    outputs:
-      version_matrix: ${{ steps.set_version.outputs.version_matrix }}
-    steps:
-      - uses: actions/checkout@11bd71901bbe5b1630ceea73d27597364c9af683 # v4
-      - uses: actions-rust-lang/setup-rust-toolchain@9399c7bb15d4c7d47b27263d024f0a4978346ba4 # v1
-      - uses: prefix-dev/setup-pixi@ba3bb36eb2066252b2363392b7739741bb777659 # v0.8.1
-        with:
-          environments: release
-      - name: Extract versions
-        id: set_version
-        run: |
-          # extract names and versions from cargo metadata
-          # and generate a matrix entries for the build job
-          MATRIX_JSON=$(pixi run python scripts/generate_version_matrix.py)
->>>>>>> 145b1ac3
-
-  #         echo "Generated matrix: $MATRIX_JSON"
-  #         echo "version_matrix=$MATRIX_JSON" >> $GITHUB_OUTPUT
-
-
   rattler-build:
     # needs: generate-version
     env:
