[workspace]
members = ["crates/*"]
resolver = "2"

[workspace.package]
edition = "2024"

[workspace.dependencies]
async-trait = "0.1.86"
chrono = "0.4.39"
clap = "4.5.29"
clap-verbosity-flag = "3.0.2"
either = "1.15.0"
fs-err = "3.1.0"
hashlink = "0.10.0"
insta = "1.43.1"
indexmap = "2.7.1"
ordermap = "0.5.7"
itertools = "0.14.0"
log = "0.4.25"
marked-yaml = "0.8.0"
miette = "7.5.0"
minijinja = "2.7.0"
parking_lot = "0.12.3"
reqwest = { version = "0.12.12", default-features = false, features = [
  "rustls-tls",
  "rustls-tls-native-roots",
] }
reqwest-middleware = "0.4.0"
rstest = "0.25.0"
serde = "1.0"
serde_yaml = "0.9"
serde_json = "1.0"
tempfile = "3.16.0"
toml_edit = "0.22.24"
tokio = "1.43.0"
tracing-subscriber = "0.3.19"
url = "2.5.4"
pyproject-toml = "0.13.4"
dirs = "6.0.0"
pathdiff = "0.2.3"
<<<<<<< HEAD
file_url = "0.2.5"
ordermap = "0.5.8"
=======
thiserror = "2.0.12"
strum = "0.27.2"
temp-env = "0.3.6"
>>>>>>> f9dc0859

jsonrpc-stdio-server = "18.0.0"
jsonrpc-http-server = "18.0.0"
jsonrpc-core = "18.0.0"

rattler-build = { git = "https://github.com/prefix-dev/rattler-build", branch = "main", default-features = false, features = [
  "rustls-tls",
] }

<<<<<<< HEAD

rattler_conda_types = { version = "0.35.5", default-features = false }
rattler_package_streaming = { version = "0.22.35", default-features = false }
rattler_virtual_packages = { version = "2.0.9", default-features = false }
=======
rattler_conda_types = { version = "0.35.3", default-features = false }
rattler_package_streaming = { version = "0.22.42", default-features = false }
rattler_virtual_packages = { version = "2.0.16", default-features = false }
>>>>>>> f9dc0859

pixi_build_types = { version = "*" }
pixi_consts = { version = "*" }
pixi_manifest = { version = "*" }
pixi_spec = { version = "*" }
pixi_build_type_conversions = { version = "*" }

pixi-build-backend = { path = "crates/pixi-build-backend" }


recipe-stage0 = { path = "crates/recipe-stage0" }


[patch.crates-io]
pixi_build_types = { git = "https://github.com/prefix-dev/pixi", branch = "main" }
pixi_consts = { git = "https://github.com/prefix-dev/pixi", branch = "main" }
pixi_manifest = { git = "https://github.com/prefix-dev/pixi", branch = "main" }
pixi_spec = { git = "https://github.com/prefix-dev/pixi", branch = "main" }
pixi_build_type_conversions = { git = "https://github.com/prefix-dev/pixi", branch = "main" }

#pixi_build_types = { path = "../pixi/crates/pixi_build_types" }
#pixi_consts = { path = "../pixi/crates/pixi_consts" }
#pixi_manifest = { path = "../pixi/crates/pixi_manifest" }
#pixi_spec = { path = "../pixi/crates/pixi_spec" }
#pixi_build_type_conversions = { path = "../pixi/crates/pixi_build_type_conversions" }

#rattler_cache = { path = "../rattler/crates/rattler_cache" }
#rattler_conda_types = { path = "../rattler/crates/rattler_conda_types" }
#rattler_package_streaming = { path = "../rattler/crates/rattler_package_streaming" }
#rattler_virtual_packages = { path = "../rattler/crates/rattler_virtual_packages" }
#rattler_repodata_gateway = { path = "../rattler/crates/rattler_repodata_gateway" }
#simple_spawn_blocking = { path = "../rattler/crates/simple_spawn_blocking" }<|MERGE_RESOLUTION|>--- conflicted
+++ resolved
@@ -39,14 +39,10 @@
 pyproject-toml = "0.13.4"
 dirs = "6.0.0"
 pathdiff = "0.2.3"
-<<<<<<< HEAD
 file_url = "0.2.5"
-ordermap = "0.5.8"
-=======
 thiserror = "2.0.12"
 strum = "0.27.2"
 temp-env = "0.3.6"
->>>>>>> f9dc0859
 
 jsonrpc-stdio-server = "18.0.0"
 jsonrpc-http-server = "18.0.0"
@@ -56,16 +52,9 @@
   "rustls-tls",
 ] }
 
-<<<<<<< HEAD
-
-rattler_conda_types = { version = "0.35.5", default-features = false }
+rattler_conda_types = { version = "0.35.1", default-features = false }
 rattler_package_streaming = { version = "0.22.35", default-features = false }
 rattler_virtual_packages = { version = "2.0.9", default-features = false }
-=======
-rattler_conda_types = { version = "0.35.3", default-features = false }
-rattler_package_streaming = { version = "0.22.42", default-features = false }
-rattler_virtual_packages = { version = "2.0.16", default-features = false }
->>>>>>> f9dc0859
 
 pixi_build_types = { version = "*" }
 pixi_consts = { version = "*" }
@@ -80,11 +69,11 @@
 
 
 [patch.crates-io]
-pixi_build_types = { git = "https://github.com/prefix-dev/pixi", branch = "main" }
-pixi_consts = { git = "https://github.com/prefix-dev/pixi", branch = "main" }
-pixi_manifest = { git = "https://github.com/prefix-dev/pixi", branch = "main" }
-pixi_spec = { git = "https://github.com/prefix-dev/pixi", branch = "main" }
-pixi_build_type_conversions = { git = "https://github.com/prefix-dev/pixi", branch = "main" }
+pixi_build_types = { git = "https://github.com/prefix-dev/pixi", tag = "v0.50.0" }
+pixi_consts = { git = "https://github.com/prefix-dev/pixi", tag = "v0.50.0" }
+pixi_manifest = { git = "https://github.com/prefix-dev/pixi", tag = "v0.50.0" }
+pixi_spec = { git = "https://github.com/prefix-dev/pixi", tag = "v0.50.0" }
+pixi_build_type_conversions = { git = "https://github.com/prefix-dev/pixi", tag = "v0.50.0" }
 
 #pixi_build_types = { path = "../pixi/crates/pixi_build_types" }
 #pixi_consts = { path = "../pixi/crates/pixi_consts" }
