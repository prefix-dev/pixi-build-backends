[workspace]
members = ["crates/*"]
resolver = "2"

[workspace.package]
edition = "2021"

[workspace.dependencies]
async-trait = "0.1.82"
chrono = "0.4.38"
clap = "4.5.20"
clap-verbosity-flag = "3.0.1"
fs-err = "3.0.0"
indexmap = "2.7.0"
itertools = "0.13.0"
log = "0.4.22"
miette = "7.4.0"
minijinja = "2.4.0"
parking_lot = "0.12.3"
reqwest = "0.12.5"
reqwest-middleware = "0.4.0"
serde = "1.0"
serde_yaml = "0.9"
serde_json = "1.0"
tempfile = "3.10.1"
toml_edit = "0.22.22"
tokio = "1.37.0"
tracing-subscriber = "0.3.19"
url = "2.5.4"
pyproject-toml = "0.13.4"

jsonrpc-stdio-server = "18.0.0"
jsonrpc-http-server = "18.0.0"
jsonrpc-core = "18.0.0"

rattler-build = { git = "https://github.com/prefix-dev/rattler-build", branch = "main", default-features = false }

rattler_conda_types = { version = "0.29.9", default-features = false }
rattler_package_streaming = { version = "0.22.22", default-features = false }
rattler_virtual_packages = { version = "1.1.17", default-features = false }

<<<<<<< HEAD
pixi_build_types = { git = "https://github.com/baszalmstra/pixi", branch = "bump/rattler" }
pixi_consts = { git = "https://github.com/baszalmstra/pixi", branch = "bump/rattler" }
pixi_manifest = { git = "https://github.com/baszalmstra/pixi", branch = "bump/rattler" }
pixi_spec = { git = "https://github.com/baszalmstra/pixi", branch = "bump/rattler" }
=======
pixi_build_types = { git = "https://github.com/prefix-dev/pixi", branch = "main" }
pixi_consts = { git = "https://github.com/prefix-dev/pixi", branch = "main" }
pixi_manifest = { git = "https://github.com/prefix-dev/pixi", branch = "main" }
pixi_spec = { git = "https://github.com/prefix-dev/pixi", branch = "main" }

[patch.crates-io]
rattler = { git = "https://github.com/conda/rattler", branch = "main" }
rattler_conda_types = { git = "https://github.com/conda/rattler", branch = "main" }
rattler_package_streaming = { git = "https://github.com/conda/rattler", branch = "main" }
rattler_virtual_packages = { git = "https://github.com/conda/rattler", branch = "main" }
rattler_cache = { git = "https://github.com/conda/rattler", branch = "main" }
rattler_solve = { git = "https://github.com/conda/rattler", branch = "main" }
rattler_repodata_gateway = { git = "https://github.com/conda/rattler", branch = "main" }
rattler_redaction = { git = "https://github.com/conda/rattler", branch = "main" }
rattler_networking = { git = "https://github.com/conda/rattler", branch = "main" }
>>>>>>> ae381408
<|MERGE_RESOLUTION|>--- conflicted
+++ resolved
@@ -39,25 +39,7 @@
 rattler_package_streaming = { version = "0.22.22", default-features = false }
 rattler_virtual_packages = { version = "1.1.17", default-features = false }
 
-<<<<<<< HEAD
-pixi_build_types = { git = "https://github.com/baszalmstra/pixi", branch = "bump/rattler" }
-pixi_consts = { git = "https://github.com/baszalmstra/pixi", branch = "bump/rattler" }
-pixi_manifest = { git = "https://github.com/baszalmstra/pixi", branch = "bump/rattler" }
-pixi_spec = { git = "https://github.com/baszalmstra/pixi", branch = "bump/rattler" }
-=======
 pixi_build_types = { git = "https://github.com/prefix-dev/pixi", branch = "main" }
 pixi_consts = { git = "https://github.com/prefix-dev/pixi", branch = "main" }
 pixi_manifest = { git = "https://github.com/prefix-dev/pixi", branch = "main" }
-pixi_spec = { git = "https://github.com/prefix-dev/pixi", branch = "main" }
-
-[patch.crates-io]
-rattler = { git = "https://github.com/conda/rattler", branch = "main" }
-rattler_conda_types = { git = "https://github.com/conda/rattler", branch = "main" }
-rattler_package_streaming = { git = "https://github.com/conda/rattler", branch = "main" }
-rattler_virtual_packages = { git = "https://github.com/conda/rattler", branch = "main" }
-rattler_cache = { git = "https://github.com/conda/rattler", branch = "main" }
-rattler_solve = { git = "https://github.com/conda/rattler", branch = "main" }
-rattler_repodata_gateway = { git = "https://github.com/conda/rattler", branch = "main" }
-rattler_redaction = { git = "https://github.com/conda/rattler", branch = "main" }
-rattler_networking = { git = "https://github.com/conda/rattler", branch = "main" }
->>>>>>> ae381408
+pixi_spec = { git = "https://github.com/prefix-dev/pixi", branch = "main" }