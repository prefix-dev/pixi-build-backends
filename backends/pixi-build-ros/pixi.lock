--- conflicted
+++ resolved
@@ -17,17 +17,20 @@
       - conda: https://prefix.dev/conda-forge/linux-64/binutils_impl_linux-64-2.45-default_hfdba357_104.conda
       - conda: https://prefix.dev/conda-forge/linux-64/bzip2-1.0.8-hda65f42_8.conda
       - conda: https://prefix.dev/conda-forge/noarch/ca-certificates-2025.11.12-hbd8a1cb_0.conda
-      - conda: https://prefix.dev/conda-forge/linux-64/clang-21-21.1.7-default_h99862b1_1.conda
-      - conda: https://prefix.dev/conda-forge/linux-64/clang-21.1.7-default_h36abe19_1.conda
+      - conda: https://prefix.dev/conda-forge/linux-64/clang-21-21.1.7-default_h99862b1_2.conda
+      - conda: https://prefix.dev/conda-forge/linux-64/clang-21.1.7-default_h36abe19_2.conda
+      - conda: https://prefix.dev/conda-forge/linux-64/clang_impl_linux-64-21.1.7-default_hbe8b877_2.conda
       - conda: https://prefix.dev/conda-forge/noarch/colorama-0.4.6-pyhd8ed1ab_1.conda
+      - conda: https://prefix.dev/conda-forge/linux-64/compiler-rt-21.1.7-ha770c72_0.conda
       - conda: https://prefix.dev/conda-forge/linux-64/compiler-rt21-21.1.7-hb700be7_0.conda
       - conda: https://prefix.dev/conda-forge/noarch/compiler-rt21_linux-64-21.1.7-hffcefe0_0.conda
+      - conda: https://prefix.dev/conda-forge/noarch/compiler-rt_linux-64-21.1.7-ha770c72_0.conda
       - conda: https://prefix.dev/conda-forge/noarch/cpython-3.14.2-py314hd8ed1ab_100.conda
       - conda: https://prefix.dev/conda-forge/noarch/exceptiongroup-1.3.1-pyhd8ed1ab_0.conda
       - conda: https://prefix.dev/conda-forge/noarch/iniconfig-2.3.0-pyhd8ed1ab_0.conda
       - conda: https://prefix.dev/conda-forge/noarch/kernel-headers_linux-64-4.18.0-he073ed8_9.conda
       - conda: https://prefix.dev/conda-forge/linux-64/ld_impl_linux-64-2.45-default_hbd61a6d_104.conda
-      - conda: https://prefix.dev/conda-forge/linux-64/libclang-cpp21.1-21.1.7-default_h99862b1_1.conda
+      - conda: https://prefix.dev/conda-forge/linux-64/libclang-cpp21.1-21.1.7-default_h99862b1_2.conda
       - conda: https://prefix.dev/conda-forge/linux-64/libexpat-2.7.3-hecca717_0.conda
       - conda: https://prefix.dev/conda-forge/linux-64/libffi-3.5.2-h9ec8514_0.conda
       - conda: https://prefix.dev/conda-forge/linux-64/libgcc-15.2.0-he0feb66_16.conda
@@ -58,17 +61,10 @@
       - conda: https://prefix.dev/conda-forge/noarch/pixi-pycharm-0.0.10-unix_hf108a03_0.conda
       - conda: https://prefix.dev/conda-forge/noarch/pluggy-1.6.0-pyhf9edf01_1.conda
       - conda: https://prefix.dev/conda-forge/linux-64/psutil-7.1.3-py314h0f05182_0.conda
-<<<<<<< HEAD
-      - conda: https://prefix.dev/conda-forge/linux-64/py-rattler-0.15.0-py310h045cca9_1.conda
-      - conda: https://prefix.dev/conda-forge/noarch/py_rattler-0.15.0-h88c55c7_1.conda
+      - conda: https://prefix.dev/conda-forge/linux-64/py-rattler-0.20.0-py310h70157a2_0.conda
+      - conda: https://prefix.dev/conda-forge/noarch/py_rattler-0.20.0-h88c55c7_0.conda
       - conda: https://prefix.dev/conda-forge/noarch/pydantic-2.12.5-pyhcf101f3_1.conda
       - conda: https://prefix.dev/conda-forge/linux-64/pydantic-core-2.41.5-py314h2e6c369_1.conda
-=======
-      - conda: https://prefix.dev/conda-forge/linux-64/py-rattler-0.20.0-py310h70157a2_0.conda
-      - conda: https://prefix.dev/conda-forge/noarch/py_rattler-0.20.0-h88c55c7_0.conda
-      - conda: https://prefix.dev/conda-forge/noarch/pydantic-2.12.4-pyh3cfb1c2_0.conda
-      - conda: https://prefix.dev/conda-forge/linux-64/pydantic-core-2.41.5-py314h2e6c369_0.conda
->>>>>>> de1bf12c
       - conda: https://prefix.dev/conda-forge/noarch/pygments-2.19.2-pyhd8ed1ab_0.conda
       - conda: https://prefix.dev/conda-forge/noarch/pytest-8.4.2-pyhcf101f3_1.conda
       - conda: https://prefix.dev/conda-forge/linux-64/python-3.14.2-h32b2ec7_100_cp314.conda
@@ -77,7 +73,7 @@
       - conda: https://prefix.dev/conda-forge/noarch/python_abi-3.14-8_cp314.conda
       - conda: https://prefix.dev/conda-forge/noarch/pyupgrade-3.21.2-pyhd8ed1ab_0.conda
       - conda: https://prefix.dev/conda-forge/linux-64/readline-8.3-h853b02a_0.conda
-      - conda: https://prefix.dev/conda-forge/linux-64/ruff-0.14.9-h4196e79_1.conda
+      - conda: https://prefix.dev/conda-forge/linux-64/ruff-0.14.10-h4196e79_0.conda
       - conda: https://prefix.dev/conda-forge/noarch/syrupy-5.0.0-pyhd8ed1ab_0.conda
       - conda: https://prefix.dev/conda-forge/noarch/sysroot_linux-64-2.28-h4ee821c_9.conda
       - conda: https://prefix.dev/conda-forge/linux-64/tbb-2022.3.0-h8d10470_1.conda
@@ -111,21 +107,12 @@
       - conda: https://prefix.dev/conda-forge/noarch/ca-certificates-2025.11.12-hbd8a1cb_0.conda
       - conda: https://prefix.dev/conda-forge/noarch/colorama-0.4.6-pyhd8ed1ab_1.conda
       - conda: https://prefix.dev/conda-forge/noarch/cpython-3.12.12-py312hd8ed1ab_1.conda
-<<<<<<< HEAD
       - conda: https://prefix.dev/conda-forge/noarch/exceptiongroup-1.3.1-pyhd8ed1ab_0.conda
-=======
-      - conda: https://prefix.dev/conda-forge/noarch/exceptiongroup-1.3.0-pyhd8ed1ab_0.conda
-      - conda: https://prefix.dev/conda-forge/osx-arm64/icu-75.1-hfee45f7_0.conda
->>>>>>> de1bf12c
       - conda: https://prefix.dev/conda-forge/noarch/iniconfig-2.3.0-pyhd8ed1ab_0.conda
       - conda: https://prefix.dev/conda-forge/osx-arm64/libexpat-2.7.3-haf25636_0.conda
       - conda: https://prefix.dev/conda-forge/osx-arm64/libffi-3.5.2-he5f378a_0.conda
       - conda: https://prefix.dev/conda-forge/osx-arm64/liblzma-5.8.1-h39f12f2_2.conda
-<<<<<<< HEAD
       - conda: https://prefix.dev/conda-forge/osx-arm64/libsqlite-3.51.1-h9a5124b_0.conda
-=======
-      - conda: https://prefix.dev/conda-forge/osx-arm64/libsqlite-3.51.0-h8adb53f_0.conda
->>>>>>> de1bf12c
       - conda: https://prefix.dev/conda-forge/osx-arm64/libzlib-1.3.1-h8359307_2.conda
       - conda: https://prefix.dev/conda-forge/osx-arm64/mypy-1.19.1-py312hefc2c51_0.conda
       - conda: https://prefix.dev/conda-forge/noarch/mypy_extensions-1.1.0-pyha770c72_0.conda
@@ -134,21 +121,12 @@
       - conda: https://prefix.dev/conda-forge/noarch/packaging-25.0-pyh29332c3_1.conda
       - conda: https://prefix.dev/conda-forge/noarch/pathspec-0.12.1-pyhd8ed1ab_1.conda
       - conda: https://prefix.dev/pixi-build-backends/noarch/pixi-build-api-version-2-h4616a5c_0.conda
-<<<<<<< HEAD
       - conda: https://prefix.dev/conda-forge/noarch/pixi-pycharm-0.0.10-unix_hf108a03_0.conda
       - conda: https://prefix.dev/conda-forge/noarch/pluggy-1.6.0-pyhf9edf01_1.conda
       - conda: https://prefix.dev/conda-forge/osx-arm64/psutil-7.1.3-py312h37e1c23_0.conda
-      - conda: https://prefix.dev/conda-forge/osx-arm64/py-rattler-0.15.0-py310h96aa460_1.conda
-      - conda: https://prefix.dev/conda-forge/noarch/py_rattler-0.15.0-h88c55c7_1.conda
-      - conda: https://prefix.dev/conda-forge/noarch/pydantic-2.12.5-pyhcf101f3_1.conda
-=======
-      - conda: https://prefix.dev/conda-forge/noarch/pixi-pycharm-0.0.9-unix_hf108a03_0.conda
-      - conda: https://prefix.dev/conda-forge/noarch/pluggy-1.6.0-pyhd8ed1ab_0.conda
-      - conda: https://prefix.dev/conda-forge/osx-arm64/psutil-7.1.3-py312h37e1c23_0.conda
       - conda: https://prefix.dev/conda-forge/osx-arm64/py-rattler-0.20.0-py310h9bd0991_0.conda
       - conda: https://prefix.dev/conda-forge/noarch/py_rattler-0.20.0-h88c55c7_0.conda
-      - conda: https://prefix.dev/conda-forge/noarch/pydantic-2.12.4-pyh3cfb1c2_0.conda
->>>>>>> de1bf12c
+      - conda: https://prefix.dev/conda-forge/noarch/pydantic-2.12.5-pyhcf101f3_1.conda
       - conda: https://prefix.dev/conda-forge/osx-arm64/pydantic-core-2.41.5-py312h6ef9ec0_1.conda
       - conda: https://prefix.dev/conda-forge/noarch/pygments-2.19.2-pyhd8ed1ab_0.conda
       - conda: https://prefix.dev/conda-forge/noarch/pytest-8.4.2-pyhcf101f3_1.conda
@@ -156,15 +134,9 @@
       - conda: https://prefix.dev/conda-forge/noarch/python-gil-3.12.12-hd8ed1ab_1.conda
       - conda: https://prefix.dev/conda-forge/osx-arm64/python-librt-0.7.4-py312h37e1c23_0.conda
       - conda: https://prefix.dev/conda-forge/noarch/python_abi-3.12-8_cp312.conda
-<<<<<<< HEAD
       - conda: https://prefix.dev/conda-forge/noarch/pyupgrade-3.21.2-pyhd8ed1ab_0.conda
       - conda: https://prefix.dev/conda-forge/osx-arm64/readline-8.3-h46df422_0.conda
-      - conda: https://prefix.dev/conda-forge/osx-arm64/ruff-0.14.9-h48e45a7_1.conda
-=======
-      - conda: https://prefix.dev/conda-forge/noarch/pyupgrade-3.21.1-pyhd8ed1ab_0.conda
-      - conda: https://prefix.dev/conda-forge/osx-arm64/readline-8.2-h1d1bf99_2.conda
-      - conda: https://prefix.dev/conda-forge/osx-arm64/ruff-0.14.4-h382de68_0.conda
->>>>>>> de1bf12c
+      - conda: https://prefix.dev/conda-forge/osx-arm64/ruff-0.14.10-hb0cad00_0.conda
       - conda: https://prefix.dev/conda-forge/noarch/syrupy-5.0.0-pyhd8ed1ab_0.conda
       - conda: https://prefix.dev/conda-forge/osx-arm64/tk-8.6.13-h892fb3f_3.conda
       - conda: https://prefix.dev/conda-forge/noarch/tokenize-rt-6.2.0-pyhd8ed1ab_0.conda
@@ -173,11 +145,7 @@
       - conda: https://prefix.dev/conda-forge/noarch/typing-extensions-4.15.0-h396c80c_0.conda
       - conda: https://prefix.dev/conda-forge/noarch/typing-inspection-0.4.2-pyhd8ed1ab_1.conda
       - conda: https://prefix.dev/conda-forge/noarch/typing_extensions-4.15.0-pyhcf101f3_0.conda
-<<<<<<< HEAD
       - conda: https://prefix.dev/conda-forge/noarch/tzdata-2025c-h8577fbf_0.conda
-=======
-      - conda: https://prefix.dev/conda-forge/noarch/tzdata-2025b-h78e105d_0.conda
->>>>>>> de1bf12c
       - conda: ../../py-pixi-build-backend
         build: h60d57d3_0
       - pypi: https://files.pythonhosted.org/packages/99/1b/50316bd6f95c50686b35799abebb6168d90ee18b7c03e3065f587f010f7c/catkin_pkg-1.1.0-py3-none-any.whl
@@ -216,17 +184,10 @@
       - conda: https://prefix.dev/conda-forge/noarch/pixi-pycharm-0.0.10-win_hba80fca_0.conda
       - conda: https://prefix.dev/conda-forge/noarch/pluggy-1.6.0-pyhf9edf01_1.conda
       - conda: https://prefix.dev/conda-forge/win-64/psutil-7.1.3-py314hc5dbbe4_0.conda
-<<<<<<< HEAD
-      - conda: https://prefix.dev/conda-forge/win-64/py-rattler-0.15.0-py310hb39080a_1.conda
-      - conda: https://prefix.dev/conda-forge/noarch/py_rattler-0.15.0-h88c55c7_1.conda
+      - conda: https://prefix.dev/conda-forge/win-64/py-rattler-0.20.0-py310hb39080a_0.conda
+      - conda: https://prefix.dev/conda-forge/noarch/py_rattler-0.20.0-h88c55c7_0.conda
       - conda: https://prefix.dev/conda-forge/noarch/pydantic-2.12.5-pyhcf101f3_1.conda
       - conda: https://prefix.dev/conda-forge/win-64/pydantic-core-2.41.5-py314h9f07db2_1.conda
-=======
-      - conda: https://prefix.dev/conda-forge/win-64/py-rattler-0.20.0-py310hb39080a_0.conda
-      - conda: https://prefix.dev/conda-forge/noarch/py_rattler-0.20.0-h88c55c7_0.conda
-      - conda: https://prefix.dev/conda-forge/noarch/pydantic-2.12.4-pyh3cfb1c2_0.conda
-      - conda: https://prefix.dev/conda-forge/win-64/pydantic-core-2.41.5-py314h9f07db2_0.conda
->>>>>>> de1bf12c
       - conda: https://prefix.dev/conda-forge/noarch/pygments-2.19.2-pyhd8ed1ab_0.conda
       - conda: https://prefix.dev/conda-forge/noarch/pytest-8.4.2-pyhcf101f3_1.conda
       - conda: https://prefix.dev/conda-forge/win-64/python-3.14.2-h4b44e0e_100_cp314.conda
@@ -234,7 +195,7 @@
       - conda: https://prefix.dev/conda-forge/win-64/python-librt-0.7.4-py314hc5dbbe4_0.conda
       - conda: https://prefix.dev/conda-forge/noarch/python_abi-3.14-8_cp314.conda
       - conda: https://prefix.dev/conda-forge/noarch/pyupgrade-3.21.2-pyhd8ed1ab_0.conda
-      - conda: https://prefix.dev/conda-forge/win-64/ruff-0.14.9-h37e10c4_1.conda
+      - conda: https://prefix.dev/conda-forge/win-64/ruff-0.14.10-h37e10c4_0.conda
       - conda: https://prefix.dev/conda-forge/noarch/syrupy-5.0.0-pyhd8ed1ab_0.conda
       - conda: https://prefix.dev/conda-forge/win-64/tk-8.6.13-h2c6b04d_3.conda
       - conda: https://prefix.dev/conda-forge/noarch/tokenize-rt-6.2.0-pyhd8ed1ab_0.conda
@@ -291,7 +252,7 @@
       - conda: https://prefix.dev/conda-forge/noarch/python_abi-3.14-8_cp314.conda
       - conda: https://prefix.dev/conda-forge/noarch/pyupgrade-3.21.2-pyhd8ed1ab_0.conda
       - conda: https://prefix.dev/conda-forge/linux-64/readline-8.3-h853b02a_0.conda
-      - conda: https://prefix.dev/conda-forge/linux-64/ruff-0.14.9-h4196e79_1.conda
+      - conda: https://prefix.dev/conda-forge/linux-64/ruff-0.14.10-h4196e79_0.conda
       - conda: https://prefix.dev/conda-forge/linux-64/tk-8.6.13-noxft_ha0e22de_103.conda
       - conda: https://prefix.dev/conda-forge/noarch/tokenize-rt-6.2.0-pyhd8ed1ab_0.conda
       - conda: https://prefix.dev/conda-forge/noarch/tzdata-2025c-h8577fbf_0.conda
@@ -311,7 +272,7 @@
       - conda: https://prefix.dev/conda-forge/noarch/python_abi-3.14-8_cp314.conda
       - conda: https://prefix.dev/conda-forge/noarch/pyupgrade-3.21.2-pyhd8ed1ab_0.conda
       - conda: https://prefix.dev/conda-forge/osx-arm64/readline-8.3-h46df422_0.conda
-      - conda: https://prefix.dev/conda-forge/osx-arm64/ruff-0.14.9-h48e45a7_1.conda
+      - conda: https://prefix.dev/conda-forge/osx-arm64/ruff-0.14.10-hb0cad00_0.conda
       - conda: https://prefix.dev/conda-forge/osx-arm64/tk-8.6.13-h892fb3f_3.conda
       - conda: https://prefix.dev/conda-forge/noarch/tokenize-rt-6.2.0-pyhd8ed1ab_0.conda
       - conda: https://prefix.dev/conda-forge/noarch/tzdata-2025c-h8577fbf_0.conda
@@ -329,7 +290,7 @@
       - conda: https://prefix.dev/conda-forge/win-64/python-3.14.2-h4b44e0e_100_cp314.conda
       - conda: https://prefix.dev/conda-forge/noarch/python_abi-3.14-8_cp314.conda
       - conda: https://prefix.dev/conda-forge/noarch/pyupgrade-3.21.2-pyhd8ed1ab_0.conda
-      - conda: https://prefix.dev/conda-forge/win-64/ruff-0.14.9-h37e10c4_1.conda
+      - conda: https://prefix.dev/conda-forge/win-64/ruff-0.14.10-h37e10c4_0.conda
       - conda: https://prefix.dev/conda-forge/win-64/tk-8.6.13-h2c6b04d_3.conda
       - conda: https://prefix.dev/conda-forge/noarch/tokenize-rt-6.2.0-pyhd8ed1ab_0.conda
       - conda: https://prefix.dev/conda-forge/noarch/tzdata-2025c-h8577fbf_0.conda
@@ -355,17 +316,20 @@
       - conda: https://prefix.dev/conda-forge/linux-64/binutils_impl_linux-64-2.45-default_hfdba357_104.conda
       - conda: https://prefix.dev/conda-forge/linux-64/bzip2-1.0.8-hda65f42_8.conda
       - conda: https://prefix.dev/conda-forge/noarch/ca-certificates-2025.11.12-hbd8a1cb_0.conda
-      - conda: https://prefix.dev/conda-forge/linux-64/clang-21-21.1.7-default_h99862b1_1.conda
-      - conda: https://prefix.dev/conda-forge/linux-64/clang-21.1.7-default_h36abe19_1.conda
+      - conda: https://prefix.dev/conda-forge/linux-64/clang-21-21.1.7-default_h99862b1_2.conda
+      - conda: https://prefix.dev/conda-forge/linux-64/clang-21.1.7-default_h36abe19_2.conda
+      - conda: https://prefix.dev/conda-forge/linux-64/clang_impl_linux-64-21.1.7-default_hbe8b877_2.conda
       - conda: https://prefix.dev/conda-forge/noarch/colorama-0.4.6-pyhd8ed1ab_1.conda
+      - conda: https://prefix.dev/conda-forge/linux-64/compiler-rt-21.1.7-ha770c72_0.conda
       - conda: https://prefix.dev/conda-forge/linux-64/compiler-rt21-21.1.7-hb700be7_0.conda
       - conda: https://prefix.dev/conda-forge/noarch/compiler-rt21_linux-64-21.1.7-hffcefe0_0.conda
+      - conda: https://prefix.dev/conda-forge/noarch/compiler-rt_linux-64-21.1.7-ha770c72_0.conda
       - conda: https://prefix.dev/conda-forge/noarch/cpython-3.14.2-py314hd8ed1ab_100.conda
       - conda: https://prefix.dev/conda-forge/noarch/exceptiongroup-1.3.1-pyhd8ed1ab_0.conda
       - conda: https://prefix.dev/conda-forge/noarch/iniconfig-2.3.0-pyhd8ed1ab_0.conda
       - conda: https://prefix.dev/conda-forge/noarch/kernel-headers_linux-64-4.18.0-he073ed8_9.conda
       - conda: https://prefix.dev/conda-forge/linux-64/ld_impl_linux-64-2.45-default_hbd61a6d_104.conda
-      - conda: https://prefix.dev/conda-forge/linux-64/libclang-cpp21.1-21.1.7-default_h99862b1_1.conda
+      - conda: https://prefix.dev/conda-forge/linux-64/libclang-cpp21.1-21.1.7-default_h99862b1_2.conda
       - conda: https://prefix.dev/conda-forge/linux-64/libexpat-2.7.3-hecca717_0.conda
       - conda: https://prefix.dev/conda-forge/linux-64/libffi-3.5.2-h9ec8514_0.conda
       - conda: https://prefix.dev/conda-forge/linux-64/libgcc-15.2.0-he0feb66_16.conda
@@ -396,17 +360,10 @@
       - conda: https://prefix.dev/conda-forge/noarch/pixi-pycharm-0.0.10-unix_hf108a03_0.conda
       - conda: https://prefix.dev/conda-forge/noarch/pluggy-1.6.0-pyhf9edf01_1.conda
       - conda: https://prefix.dev/conda-forge/linux-64/psutil-7.1.3-py314h0f05182_0.conda
-<<<<<<< HEAD
-      - conda: https://prefix.dev/conda-forge/linux-64/py-rattler-0.15.0-py310h045cca9_1.conda
-      - conda: https://prefix.dev/conda-forge/noarch/py_rattler-0.15.0-h88c55c7_1.conda
+      - conda: https://prefix.dev/conda-forge/linux-64/py-rattler-0.20.0-py310h70157a2_0.conda
+      - conda: https://prefix.dev/conda-forge/noarch/py_rattler-0.20.0-h88c55c7_0.conda
       - conda: https://prefix.dev/conda-forge/noarch/pydantic-2.12.5-pyhcf101f3_1.conda
       - conda: https://prefix.dev/conda-forge/linux-64/pydantic-core-2.41.5-py314h2e6c369_1.conda
-=======
-      - conda: https://prefix.dev/conda-forge/linux-64/py-rattler-0.20.0-py310h70157a2_0.conda
-      - conda: https://prefix.dev/conda-forge/noarch/py_rattler-0.20.0-h88c55c7_0.conda
-      - conda: https://prefix.dev/conda-forge/noarch/pydantic-2.12.4-pyh3cfb1c2_0.conda
-      - conda: https://prefix.dev/conda-forge/linux-64/pydantic-core-2.41.5-py314h2e6c369_0.conda
->>>>>>> de1bf12c
       - conda: https://prefix.dev/conda-forge/noarch/pygments-2.19.2-pyhd8ed1ab_0.conda
       - conda: https://prefix.dev/conda-forge/noarch/pytest-8.4.2-pyhcf101f3_1.conda
       - conda: https://prefix.dev/conda-forge/linux-64/python-3.14.2-h32b2ec7_100_cp314.conda
@@ -446,21 +403,12 @@
       - conda: https://prefix.dev/conda-forge/noarch/ca-certificates-2025.11.12-hbd8a1cb_0.conda
       - conda: https://prefix.dev/conda-forge/noarch/colorama-0.4.6-pyhd8ed1ab_1.conda
       - conda: https://prefix.dev/conda-forge/noarch/cpython-3.12.12-py312hd8ed1ab_1.conda
-<<<<<<< HEAD
       - conda: https://prefix.dev/conda-forge/noarch/exceptiongroup-1.3.1-pyhd8ed1ab_0.conda
-=======
-      - conda: https://prefix.dev/conda-forge/noarch/exceptiongroup-1.3.0-pyhd8ed1ab_0.conda
-      - conda: https://prefix.dev/conda-forge/osx-arm64/icu-75.1-hfee45f7_0.conda
->>>>>>> de1bf12c
       - conda: https://prefix.dev/conda-forge/noarch/iniconfig-2.3.0-pyhd8ed1ab_0.conda
       - conda: https://prefix.dev/conda-forge/osx-arm64/libexpat-2.7.3-haf25636_0.conda
       - conda: https://prefix.dev/conda-forge/osx-arm64/libffi-3.5.2-he5f378a_0.conda
       - conda: https://prefix.dev/conda-forge/osx-arm64/liblzma-5.8.1-h39f12f2_2.conda
-<<<<<<< HEAD
       - conda: https://prefix.dev/conda-forge/osx-arm64/libsqlite-3.51.1-h9a5124b_0.conda
-=======
-      - conda: https://prefix.dev/conda-forge/osx-arm64/libsqlite-3.51.0-h8adb53f_0.conda
->>>>>>> de1bf12c
       - conda: https://prefix.dev/conda-forge/osx-arm64/libzlib-1.3.1-h8359307_2.conda
       - conda: https://prefix.dev/conda-forge/osx-arm64/mypy-1.19.1-py312hefc2c51_0.conda
       - conda: https://prefix.dev/conda-forge/noarch/mypy_extensions-1.1.0-pyha770c72_0.conda
@@ -469,21 +417,12 @@
       - conda: https://prefix.dev/conda-forge/noarch/packaging-25.0-pyh29332c3_1.conda
       - conda: https://prefix.dev/conda-forge/noarch/pathspec-0.12.1-pyhd8ed1ab_1.conda
       - conda: https://prefix.dev/pixi-build-backends/noarch/pixi-build-api-version-2-h4616a5c_0.conda
-<<<<<<< HEAD
       - conda: https://prefix.dev/conda-forge/noarch/pixi-pycharm-0.0.10-unix_hf108a03_0.conda
       - conda: https://prefix.dev/conda-forge/noarch/pluggy-1.6.0-pyhf9edf01_1.conda
       - conda: https://prefix.dev/conda-forge/osx-arm64/psutil-7.1.3-py312h37e1c23_0.conda
-      - conda: https://prefix.dev/conda-forge/osx-arm64/py-rattler-0.15.0-py310h96aa460_1.conda
-      - conda: https://prefix.dev/conda-forge/noarch/py_rattler-0.15.0-h88c55c7_1.conda
-      - conda: https://prefix.dev/conda-forge/noarch/pydantic-2.12.5-pyhcf101f3_1.conda
-=======
-      - conda: https://prefix.dev/conda-forge/noarch/pixi-pycharm-0.0.9-unix_hf108a03_0.conda
-      - conda: https://prefix.dev/conda-forge/noarch/pluggy-1.6.0-pyhd8ed1ab_0.conda
-      - conda: https://prefix.dev/conda-forge/osx-arm64/psutil-7.1.3-py312h37e1c23_0.conda
       - conda: https://prefix.dev/conda-forge/osx-arm64/py-rattler-0.20.0-py310h9bd0991_0.conda
       - conda: https://prefix.dev/conda-forge/noarch/py_rattler-0.20.0-h88c55c7_0.conda
-      - conda: https://prefix.dev/conda-forge/noarch/pydantic-2.12.4-pyh3cfb1c2_0.conda
->>>>>>> de1bf12c
+      - conda: https://prefix.dev/conda-forge/noarch/pydantic-2.12.5-pyhcf101f3_1.conda
       - conda: https://prefix.dev/conda-forge/osx-arm64/pydantic-core-2.41.5-py312h6ef9ec0_1.conda
       - conda: https://prefix.dev/conda-forge/noarch/pygments-2.19.2-pyhd8ed1ab_0.conda
       - conda: https://prefix.dev/conda-forge/noarch/pytest-8.4.2-pyhcf101f3_1.conda
@@ -491,11 +430,7 @@
       - conda: https://prefix.dev/conda-forge/noarch/python-gil-3.12.12-hd8ed1ab_1.conda
       - conda: https://prefix.dev/conda-forge/osx-arm64/python-librt-0.7.4-py312h37e1c23_0.conda
       - conda: https://prefix.dev/conda-forge/noarch/python_abi-3.12-8_cp312.conda
-<<<<<<< HEAD
       - conda: https://prefix.dev/conda-forge/osx-arm64/readline-8.3-h46df422_0.conda
-=======
-      - conda: https://prefix.dev/conda-forge/osx-arm64/readline-8.2-h1d1bf99_2.conda
->>>>>>> de1bf12c
       - conda: https://prefix.dev/conda-forge/noarch/syrupy-5.0.0-pyhd8ed1ab_0.conda
       - conda: https://prefix.dev/conda-forge/osx-arm64/tk-8.6.13-h892fb3f_3.conda
       - conda: https://prefix.dev/conda-forge/noarch/tomli-2.3.0-pyhcf101f3_0.conda
@@ -503,11 +438,7 @@
       - conda: https://prefix.dev/conda-forge/noarch/typing-extensions-4.15.0-h396c80c_0.conda
       - conda: https://prefix.dev/conda-forge/noarch/typing-inspection-0.4.2-pyhd8ed1ab_1.conda
       - conda: https://prefix.dev/conda-forge/noarch/typing_extensions-4.15.0-pyhcf101f3_0.conda
-<<<<<<< HEAD
       - conda: https://prefix.dev/conda-forge/noarch/tzdata-2025c-h8577fbf_0.conda
-=======
-      - conda: https://prefix.dev/conda-forge/noarch/tzdata-2025b-h78e105d_0.conda
->>>>>>> de1bf12c
       - conda: ../../py-pixi-build-backend
         build: h60d57d3_0
       - pypi: https://files.pythonhosted.org/packages/99/1b/50316bd6f95c50686b35799abebb6168d90ee18b7c03e3065f587f010f7c/catkin_pkg-1.1.0-py3-none-any.whl
@@ -546,17 +477,10 @@
       - conda: https://prefix.dev/conda-forge/noarch/pixi-pycharm-0.0.10-win_hba80fca_0.conda
       - conda: https://prefix.dev/conda-forge/noarch/pluggy-1.6.0-pyhf9edf01_1.conda
       - conda: https://prefix.dev/conda-forge/win-64/psutil-7.1.3-py314hc5dbbe4_0.conda
-<<<<<<< HEAD
-      - conda: https://prefix.dev/conda-forge/win-64/py-rattler-0.15.0-py310hb39080a_1.conda
-      - conda: https://prefix.dev/conda-forge/noarch/py_rattler-0.15.0-h88c55c7_1.conda
+      - conda: https://prefix.dev/conda-forge/win-64/py-rattler-0.20.0-py310hb39080a_0.conda
+      - conda: https://prefix.dev/conda-forge/noarch/py_rattler-0.20.0-h88c55c7_0.conda
       - conda: https://prefix.dev/conda-forge/noarch/pydantic-2.12.5-pyhcf101f3_1.conda
       - conda: https://prefix.dev/conda-forge/win-64/pydantic-core-2.41.5-py314h9f07db2_1.conda
-=======
-      - conda: https://prefix.dev/conda-forge/win-64/py-rattler-0.20.0-py310hb39080a_0.conda
-      - conda: https://prefix.dev/conda-forge/noarch/py_rattler-0.20.0-h88c55c7_0.conda
-      - conda: https://prefix.dev/conda-forge/noarch/pydantic-2.12.4-pyh3cfb1c2_0.conda
-      - conda: https://prefix.dev/conda-forge/win-64/pydantic-core-2.41.5-py314h9f07db2_0.conda
->>>>>>> de1bf12c
       - conda: https://prefix.dev/conda-forge/noarch/pygments-2.19.2-pyhd8ed1ab_0.conda
       - conda: https://prefix.dev/conda-forge/noarch/pytest-8.4.2-pyhcf101f3_1.conda
       - conda: https://prefix.dev/conda-forge/win-64/python-3.14.2-h4b44e0e_100_cp314.conda
@@ -719,35 +643,52 @@
   - flake8-quotes ; extra == 'test'
   - pytest ; extra == 'test'
   requires_python: '>=3.6'
-- conda: https://prefix.dev/conda-forge/linux-64/clang-21.1.7-default_h36abe19_1.conda
-  sha256: 456d8bb50746651eb07c235f7274374a0dd1ce71ce9fcc921fa88dbaf48d19ab
-  md5: 124799a73e470abb22df2fc184780235
+- conda: https://prefix.dev/conda-forge/linux-64/clang-21.1.7-default_h36abe19_2.conda
+  sha256: 7b5c5b18b5748a694a133f9eb701e3ee3069dc802e4b0067451eceb368584fd9
+  md5: bc5df678b70e669f4a9735e8c3d34203
   depends:
   - binutils_impl_linux-64
-  - clang-21 21.1.7 default_h99862b1_1
+  - clang-21 21.1.7 default_h99862b1_2
+  - clang_impl_linux-64 21.1.7 default_hbe8b877_2
   - libgcc-devel_linux-64
   - llvm-openmp >=21.1.7
   - sysroot_linux-64
   license: Apache-2.0 WITH LLVM-exception
   license_family: Apache
   purls: []
-  size: 26977
-  timestamp: 1764816560104
-- conda: https://prefix.dev/conda-forge/linux-64/clang-21-21.1.7-default_h99862b1_1.conda
-  sha256: e7b19bcfa14019245a284d5d4c1375d30fab520be9ab93d912b551b6f1912cb7
-  md5: 4c6ee33850a156ec3390930a924b28d0
+  size: 27351
+  timestamp: 1766016242864
+- conda: https://prefix.dev/conda-forge/linux-64/clang-21-21.1.7-default_h99862b1_2.conda
+  sha256: 6685fec8684ff9efcbac0057e24b6e8a1a891ff3d8042a1d01d84b29218fbd2c
+  md5: 2c29eb9b378f4098c775d31e1e54de61
   depends:
   - __glibc >=2.17,<3.0.a0
   - compiler-rt21 21.1.7.*
-  - libclang-cpp21.1 21.1.7 default_h99862b1_1
+  - libclang-cpp21.1 21.1.7 default_h99862b1_2
   - libgcc >=14
   - libllvm21 >=21.1.7,<21.2.0a0
   - libstdcxx >=14
   license: Apache-2.0 WITH LLVM-exception
   license_family: Apache
   purls: []
-  size: 831340
-  timestamp: 1764816470424
+  size: 830544
+  timestamp: 1766016129323
+- conda: https://prefix.dev/conda-forge/linux-64/clang_impl_linux-64-21.1.7-default_hbe8b877_2.conda
+  sha256: 853426d70f33d6bc8a502cb29d75515f49e47d891d804d2f225527385b71fa6a
+  md5: 485f249d08f3d60f6c2a686c06ba7c5f
+  depends:
+  - binutils_impl_linux-64
+  - clang-21 21.1.7 default_h99862b1_2
+  - compiler-rt 21.1.7.*
+  - compiler-rt_linux-64
+  - libgcc-devel_linux-64
+  - llvm-openmp >=21.1.7
+  - sysroot_linux-64
+  license: Apache-2.0 WITH LLVM-exception
+  license_family: Apache
+  purls: []
+  size: 27288
+  timestamp: 1766016220790
 - conda: https://prefix.dev/conda-forge/noarch/colorama-0.4.6-pyhd8ed1ab_1.conda
   sha256: ab29d57dc70786c1269633ba3dff20288b81664d3ff8d21af995742e2bb03287
   md5: 962b9857ee8e7018c22f2776ffa0b2d7
@@ -759,6 +700,18 @@
   - pkg:pypi/colorama?source=hash-mapping
   size: 27011
   timestamp: 1733218222191
+- conda: https://prefix.dev/conda-forge/linux-64/compiler-rt-21.1.7-ha770c72_0.conda
+  sha256: 4d477bea17fa04686c5bf4a948b23c9e47ca2861a23191219741fa83a6b523e5
+  md5: 7c2459ae03d1d87890f7743bcd6583ac
+  depends:
+  - compiler-rt21 21.1.7 hb700be7_0
+  constrains:
+  - clang 21.1.7
+  license: Apache-2.0 WITH LLVM-exception
+  license_family: APACHE
+  purls: []
+  size: 15914
+  timestamp: 1764722703999
 - conda: https://prefix.dev/conda-forge/linux-64/compiler-rt21-21.1.7-hb700be7_0.conda
   sha256: 40d94a16674b7ff35d765fa4d2572c5061d6d26c87fe0636efa4a4e219819745
   md5: 1feb50fc3c348b9c2b1228c9e8591ab9
@@ -780,13 +733,20 @@
   license: Apache-2.0 WITH LLVM-exception
   license_family: APACHE
   purls: []
-<<<<<<< HEAD
   size: 47702465
   timestamp: 1764722602
-=======
-  size: 51691276
-  timestamp: 1762315639532
->>>>>>> de1bf12c
+- conda: https://prefix.dev/conda-forge/noarch/compiler-rt_linux-64-21.1.7-ha770c72_0.conda
+  sha256: de3f4ea1bb8a1f537774beb1a0fe83f9bf859396f501d3ef468774540cd5be04
+  md5: c50af44c6e3fae15232a15b8569abc2d
+  depends:
+  - compiler-rt21_linux-64 21.1.7 hffcefe0_0
+  constrains:
+  - clang 21.1.7
+  license: Apache-2.0 WITH LLVM-exception
+  license_family: APACHE
+  purls: []
+  size: 15919
+  timestamp: 1764722703630
 - conda: https://prefix.dev/conda-forge/noarch/cpython-3.12.12-py312hd8ed1ab_1.conda
   noarch: generic
   sha256: b88c76a6d6b45378552ccfd9e88b2a073161fe83fd1294c8fa103ffd32f7934a
@@ -798,11 +758,7 @@
   purls: []
   size: 45767
   timestamp: 1761175217281
-<<<<<<< HEAD
 - conda: https://prefix.dev/conda-forge/noarch/cpython-3.14.2-py314hd8ed1ab_100.conda
-=======
-- conda: https://prefix.dev/conda-forge/noarch/cpython-3.14.0-py314hd8ed1ab_102.conda
->>>>>>> de1bf12c
   noarch: generic
   sha256: 9e345f306446500956ffb1414b773f5476f497d7a2b5335a59edd2c335209dbb
   md5: 30f999d06f347b0116f0434624b6e559
@@ -868,9 +824,9 @@
   purls: []
   size: 725545
   timestamp: 1764007826689
-- conda: https://prefix.dev/conda-forge/linux-64/libclang-cpp21.1-21.1.7-default_h99862b1_1.conda
-  sha256: ce8b8464b1230dd93d2b5a2646d2c80639774c9e781097f041581c07b83d4795
-  md5: d3042ebdaacc689fd1daa701885fc96c
+- conda: https://prefix.dev/conda-forge/linux-64/libclang-cpp21.1-21.1.7-default_h99862b1_2.conda
+  sha256: b41513470499628c0f9b7e1b057c8d7641a75be482d4a296a4eb41234aaac971
+  md5: fd47a1021b2a3a91b0c05f4d7b529b68
   depends:
   - __glibc >=2.17,<3.0.a0
   - libgcc >=14
@@ -879,8 +835,8 @@
   license: Apache-2.0 WITH LLVM-exception
   license_family: Apache
   purls: []
-  size: 21055642
-  timestamp: 1764816319608
+  size: 21055117
+  timestamp: 1766016009924
 - conda: https://prefix.dev/conda-forge/linux-64/libexpat-2.7.3-hecca717_0.conda
   sha256: 1e1b08f6211629cbc2efe7a5bca5953f8f6b3cae0eeb04ca4dacee1bd4e2db2f
   md5: 8b09ae86839581147ef2e5c5e229d164
@@ -1233,6 +1189,7 @@
   - intel-openmp <0.0a0
   - openmp 21.1.8|21.1.8.*
   license: Apache-2.0 WITH LLVM-exception
+  license_family: APACHE
   purls: []
   size: 6127279
   timestamp: 1765964409311
@@ -1283,13 +1240,8 @@
   license_family: MIT
   purls:
   - pkg:pypi/mypy?source=hash-mapping
-<<<<<<< HEAD
   size: 18632958
   timestamp: 1765795548407
-=======
-  size: 18293071
-  timestamp: 1758279255488
->>>>>>> de1bf12c
 - conda: https://prefix.dev/conda-forge/osx-arm64/mypy-1.19.1-py312hefc2c51_0.conda
   sha256: 6d3e7afb2c0d07c1cc18394749b33466103599024691ccd01a413b33e3ca7058
   md5: 066e48f36dc3c70fa25b3228d781b57c
@@ -1309,15 +1261,9 @@
   - pkg:pypi/mypy?source=hash-mapping
   size: 11025065
   timestamp: 1765796035384
-<<<<<<< HEAD
 - conda: https://prefix.dev/conda-forge/win-64/mypy-1.19.1-py314h5a2d7ad_0.conda
   sha256: 59c5f9046ad3ab9a449dee682392799d9589c12e470f0c6fed7f2aaa9b8e8ca2
   md5: 4ca21331a3962c4fcf658d6d47df4c0b
-=======
-- conda: https://prefix.dev/conda-forge/win-64/mypy-1.18.2-py314h5a2d7ad_0.conda
-  sha256: 36fe361850be8c2e9ffde6e0e8b65860fb18cd99ba37dfbee33203e82bcf244f
-  md5: 5150ba4215a5a3c43ad89d8c1e85eda2
->>>>>>> de1bf12c
   depends:
   - mypy_extensions >=1.0.0
   - pathspec >=0.9.0
@@ -1454,15 +1400,9 @@
   - pyyaml
   - pydantic
   - py-rattler
-<<<<<<< HEAD
 - conda: https://prefix.dev/conda-forge/noarch/pixi-pycharm-0.0.10-unix_hf108a03_0.conda
   sha256: c84a62f421f3ba388df06df7f414d7b568ad4bc3c33a7799b3405f213a3b1ff5
   md5: 07b709969aa53039501c5960e45794b8
-=======
-- conda: https://prefix.dev/conda-forge/noarch/pixi-pycharm-0.0.9-unix_hf108a03_0.conda
-  sha256: adb49cb011bc758a18d7729431d393c96b1686e9cb8b2b0a76f158a20a590743
-  md5: 178205e98910428bf7411888adf63033
->>>>>>> de1bf12c
   depends:
   - __unix
   - python >=3.8
@@ -1583,11 +1523,7 @@
   constrains:
   - __glibc >=2.17
   license: BSD-3-Clause
-<<<<<<< HEAD
-- conda: https://prefix.dev/conda-forge/linux-64/py-rattler-0.15.0-py310h045cca9_1.conda
-=======
 - conda: https://prefix.dev/conda-forge/linux-64/py-rattler-0.20.0-py310h70157a2_0.conda
->>>>>>> de1bf12c
   noarch: python
   sha256: 8ced54c9247b69d9f0da92a7effd06633ab7531197ae7a2a25149aceee606ecd
   md5: e626ddd4e881ea86f066cdda1c6c7772
@@ -1649,19 +1585,11 @@
   license: BSD-3-Clause
   license_family: BSD
   purls: []
-<<<<<<< HEAD
-  size: 4710
-  timestamp: 1758953122602
+  size: 4696
+  timestamp: 1765481312208
 - conda: https://prefix.dev/conda-forge/noarch/pydantic-2.12.5-pyhcf101f3_1.conda
   sha256: 868569d9505b7fe246c880c11e2c44924d7613a8cdcc1f6ef85d5375e892f13d
   md5: c3946ed24acdb28db1b5d63321dbca7d
-=======
-  size: 4696
-  timestamp: 1765481312208
-- conda: https://prefix.dev/conda-forge/noarch/pydantic-2.12.4-pyh3cfb1c2_0.conda
-  sha256: c51297f0f6ef13776cc5b61c37d00c0d45faaed34f81d196e64bebc989f3e497
-  md5: bf6ce72315b6759453d8c90a894e9e4c
->>>>>>> de1bf12c
   depends:
   - typing-inspection >=0.4.2
   - typing_extensions >=4.14.1
@@ -1691,13 +1619,8 @@
   license_family: MIT
   purls:
   - pkg:pypi/pydantic-core?source=hash-mapping
-<<<<<<< HEAD
   size: 1943088
   timestamp: 1762988995556
-=======
-  size: 1949923
-  timestamp: 1762358835552
->>>>>>> de1bf12c
 - conda: https://prefix.dev/conda-forge/osx-arm64/pydantic-core-2.41.5-py312h6ef9ec0_1.conda
   sha256: 048da0a49d644dba126905a1abcea0aee75efe88b5d621b9007b569dd753cfbc
   md5: 88a76b4c912b6127d64298e3d8db980c
@@ -1715,15 +1638,9 @@
   - pkg:pypi/pydantic-core?source=hash-mapping
   size: 1769018
   timestamp: 1762989029329
-<<<<<<< HEAD
 - conda: https://prefix.dev/conda-forge/win-64/pydantic-core-2.41.5-py314h9f07db2_1.conda
   sha256: 51773479d973c0b0b96cf581cb8444061eaac9b6c28f1cc6d33afc39201d5f13
   md5: c1f37669ed289c378f3193b35c9df2a7
-=======
-- conda: https://prefix.dev/conda-forge/win-64/pydantic-core-2.41.5-py314h9f07db2_0.conda
-  sha256: 9af18b2f3b85888995ea519d29857db677d5f31f511ba98f6f358fd10a6fbbec
-  md5: 3e9f9b745cff7f8adb049bb295470d63
->>>>>>> de1bf12c
   depends:
   - python
   - typing-extensions >=4.6.0,!=4.7.0
@@ -1812,32 +1729,6 @@
   build_number: 1
   sha256: 626da9bb78459ce541407327d1e22ee673fd74e9103f1a0e0f4e3967ad0a23a7
   md5: 0322f2ddca2cafbf34ef3ddbea100f73
-<<<<<<< HEAD
-=======
-  depends:
-  - __osx >=11.0
-  - bzip2 >=1.0.8,<2.0a0
-  - libexpat >=2.7.1,<3.0a0
-  - libffi >=3.5.2,<3.6.0a0
-  - liblzma >=5.8.1,<6.0a0
-  - libsqlite >=3.50.4,<4.0a0
-  - libzlib >=1.3.1,<2.0a0
-  - ncurses >=6.5,<7.0a0
-  - openssl >=3.5.4,<4.0a0
-  - readline >=8.2,<9.0a0
-  - tk >=8.6.13,<8.7.0a0
-  - tzdata
-  constrains:
-  - python_abi 3.12.* *_cp312
-  license: Python-2.0
-  purls: []
-  size: 12062421
-  timestamp: 1761176476561
-- conda: https://prefix.dev/conda-forge/osx-arm64/python-3.14.0-h40d2674_102_cp314.conda
-  build_number: 102
-  sha256: 3ca1da026fe5df8a479d60e1d3ed02d9bc50fcbafd5f125d86abe70d21a34cc7
-  md5: a9ff09231c555da7e30777747318321b
->>>>>>> de1bf12c
   depends:
   - __osx >=11.0
   - bzip2 >=1.0.8,<2.0a0
@@ -1923,21 +1814,14 @@
   purls: []
   size: 45888
   timestamp: 1761175248278
-<<<<<<< HEAD
 - conda: https://prefix.dev/conda-forge/noarch/python-gil-3.14.2-h4df99d1_100.conda
   sha256: 8203dc90a5cb6687f5bfcf332eeaf494ec95d24ed13fca3c82ef840f0bb92a5d
   md5: 0064ab66736c4814864e808169dc7497
-=======
-- conda: https://prefix.dev/conda-forge/noarch/python-gil-3.14.0-h4df99d1_102.conda
-  sha256: e68c9796fba0825ebc1338ceb94496683ab7d45dcd281b378ec2a56365d3c555
-  md5: d152e423d80848fe95f0f4b43448030e
->>>>>>> de1bf12c
   depends:
   - cpython 3.14.2.*
   - python_abi * *_cp314
   license: Python-2.0
   purls: []
-<<<<<<< HEAD
   size: 49287
   timestamp: 1765020424843
 - conda: https://prefix.dev/conda-forge/linux-64/python-librt-0.7.4-py314h0f05182_0.conda
@@ -1954,10 +1838,6 @@
   - pkg:pypi/librt?source=compressed-mapping
   size: 63091
   timestamp: 1765823853795
-=======
-  size: 48968
-  timestamp: 1761175555295
->>>>>>> de1bf12c
 - conda: https://prefix.dev/conda-forge/osx-arm64/python-librt-0.7.4-py312h37e1c23_0.conda
   sha256: 878d9c64c8b83f5776ec9f4114a527771b46388925adb1f1b71d9d340e64d829
   md5: d502403b8b60a988d4b064d8c3afe8ed
@@ -1972,7 +1852,6 @@
   - pkg:pypi/librt?source=hash-mapping
   size: 61451
   timestamp: 1765823912494
-<<<<<<< HEAD
 - conda: https://prefix.dev/conda-forge/win-64/python-librt-0.7.4-py314hc5dbbe4_0.conda
   sha256: cd505d564ba0fc1f7aab69387cf429a1abba21fac79c0940f22626f44132d4b1
   md5: 69881c99b59a41dd006c173082919ab8
@@ -1988,8 +1867,6 @@
   - pkg:pypi/librt?source=hash-mapping
   size: 46728
   timestamp: 1765823890479
-=======
->>>>>>> de1bf12c
 - conda: https://prefix.dev/conda-forge/noarch/python_abi-3.12-8_cp312.conda
   build_number: 8
   sha256: 80677180dd3c22deb7426ca89d6203f1c7f1f256f2d5a94dc210f6e758229809
@@ -2083,10 +1960,10 @@
   - distro>=1.4.0 ; python_full_version >= '3.8'
   - pytest ; extra == 'test'
   requires_python: '>=3.6'
-- conda: https://prefix.dev/conda-forge/linux-64/ruff-0.14.9-h4196e79_1.conda
+- conda: https://prefix.dev/conda-forge/linux-64/ruff-0.14.10-h4196e79_0.conda
   noarch: python
-  sha256: 42b7677835c0523b42597d0fb30d6b4df9232e684d9be64ba8d0bce67239c2a5
-  md5: 5a1454dc98818b9a6106ce483a14173f
+  sha256: 997b45ce89554f677e4a30cd1d64565949be9d25c806727c3d844fee0d55d7d2
+  md5: ddecdee0806589993d96a950ad51b927
   depends:
   - python
   - libgcc >=14
@@ -2094,41 +1971,38 @@
   constrains:
   - __glibc >=2.17
   license: MIT
-  license_family: MIT
   purls:
   - pkg:pypi/ruff?source=compressed-mapping
-  size: 11388861
-  timestamp: 1765805193349
-- conda: https://prefix.dev/conda-forge/osx-arm64/ruff-0.14.9-h48e45a7_1.conda
+  size: 11472103
+  timestamp: 1766094973645
+- conda: https://prefix.dev/conda-forge/osx-arm64/ruff-0.14.10-hb0cad00_0.conda
   noarch: python
-  sha256: 08c16d5f7951b8eb86d463e72ec35a5f2c02f34f139a500ebea745a57da4829a
-  md5: 9cb0705d378d88b57fa4f54a2ae820dc
+  sha256: dcae2c2d8c3a07782c0ce900f44488e2c2a2acd3720850181165a4e0034219fc
+  md5: d506e661dcc8c2053b2661edb0d3c57c
   depends:
   - python
   - __osx >=11.0
   constrains:
   - __osx >=11.0
   license: MIT
-  license_family: MIT
-  purls:
-  - pkg:pypi/ruff?source=hash-mapping
-  size: 10389221
-  timestamp: 1765805329662
-- conda: https://prefix.dev/conda-forge/win-64/ruff-0.14.9-h37e10c4_1.conda
+  purls:
+  - pkg:pypi/ruff?source=compressed-mapping
+  size: 10468468
+  timestamp: 1766095111371
+- conda: https://prefix.dev/conda-forge/win-64/ruff-0.14.10-h37e10c4_0.conda
   noarch: python
-  sha256: 421b7482b12a2b0257e9576d070074eaf8c11972a25a3606c95d0c34c97349d3
-  md5: 7790b2427c401a2f5197ee0627bade9f
+  sha256: 2ca5b7a6ab0a4cddec16f390e1c2d89b5cacd1780963745e463f1bb2e8ab4893
+  md5: 987a8290e4bfd9e42e3c58be4481929c
   depends:
   - python
   - vc >=14.3,<15
   - vc14_runtime >=14.44.35208
   - ucrt >=10.0.20348.0
   license: MIT
-  license_family: MIT
   purls:
   - pkg:pypi/ruff?source=compressed-mapping
-  size: 11817784
-  timestamp: 1765805183400
+  size: 11908812
+  timestamp: 1766095035171
 - pypi: https://files.pythonhosted.org/packages/a3/dc/17031897dae0efacfea57dfd3a82fdd2a2aeb58e0ff71b77b87e44edc772/setuptools-80.9.0-py3-none-any.whl
   name: setuptools
   version: 80.9.0
