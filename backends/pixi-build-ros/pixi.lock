version: 6
environments:
  default:
    channels:
    - url: https://prefix.dev/pixi-build-backends/
    - url: https://prefix.dev/conda-forge/
    packages:
      linux-64:
      - conda: https://prefix.dev/conda-forge/linux-64/_libgcc_mutex-0.1-conda_forge.tar.bz2
      - conda: https://prefix.dev/conda-forge/linux-64/_openmp_mutex-4.5-2_gnu.tar.bz2
      - conda: https://prefix.dev/conda-forge/noarch/_python_abi3_support-1.0-hd8ed1ab_2.conda
      - conda: https://prefix.dev/conda-forge/noarch/annotated-types-0.7.0-pyhd8ed1ab_1.conda
      - conda: https://prefix.dev/conda-forge/linux-64/binutils_impl_linux-64-2.44-hdf8817f_2.conda
      - conda: https://prefix.dev/conda-forge/linux-64/bzip2-1.0.8-hda65f42_8.conda
      - conda: https://prefix.dev/conda-forge/noarch/ca-certificates-2025.8.3-hbd8a1cb_0.conda
      - conda: https://prefix.dev/conda-forge/noarch/catkin_pkg-1.1.0-pyhd8ed1ab_0.conda
<<<<<<< HEAD
      - conda: https://prefix.dev/conda-forge/linux-64/clang-21-21.1.2-default_h99862b1_0.conda
      - conda: https://prefix.dev/conda-forge/linux-64/clang-21.1.2-default_h36abe19_0.conda
      - conda: https://prefix.dev/conda-forge/noarch/cpython-3.12.11-py312hd8ed1ab_0.conda
      - conda: https://prefix.dev/conda-forge/noarch/distro-1.9.0-pyhd8ed1ab_1.conda
      - conda: https://prefix.dev/conda-forge/noarch/docutils-0.22.2-pyhd8ed1ab_0.conda
      - conda: https://prefix.dev/conda-forge/linux-64/icu-75.1-he02047a_0.conda
      - conda: https://prefix.dev/conda-forge/noarch/kernel-headers_linux-64-4.18.0-he073ed8_8.conda
=======
      - conda: https://prefix.dev/conda-forge/noarch/colorama-0.4.6-pyhd8ed1ab_1.conda
      - conda: https://prefix.dev/conda-forge/noarch/cpython-3.12.11-py312hd8ed1ab_0.conda
      - conda: https://prefix.dev/conda-forge/noarch/distro-1.9.0-pyhd8ed1ab_1.conda
      - conda: https://prefix.dev/conda-forge/noarch/docutils-0.22.2-pyhd8ed1ab_0.conda
      - conda: https://prefix.dev/conda-forge/noarch/exceptiongroup-1.3.0-pyhd8ed1ab_0.conda
      - conda: https://prefix.dev/conda-forge/noarch/iniconfig-2.0.0-pyhd8ed1ab_1.conda
>>>>>>> 4606256e
      - conda: https://prefix.dev/conda-forge/linux-64/ld_impl_linux-64-2.44-ha97dd6f_2.conda
      - conda: https://prefix.dev/conda-forge/linux-64/libclang-cpp21.1-21.1.2-default_h99862b1_0.conda
      - conda: https://prefix.dev/conda-forge/linux-64/libexpat-2.7.1-hecca717_0.conda
      - conda: https://prefix.dev/conda-forge/linux-64/libffi-3.4.6-h2dba641_1.conda
      - conda: https://prefix.dev/conda-forge/linux-64/libgcc-15.1.0-h767d61c_5.conda
      - conda: https://prefix.dev/conda-forge/noarch/libgcc-devel_linux-64-15.1.0-h4c094af_105.conda
      - conda: https://prefix.dev/conda-forge/linux-64/libgcc-ng-15.1.0-h69a702a_5.conda
      - conda: https://prefix.dev/conda-forge/linux-64/libgomp-15.1.0-h767d61c_5.conda
      - conda: https://prefix.dev/conda-forge/linux-64/libhwloc-2.12.1-default_h7f8ec31_1002.conda
      - conda: https://prefix.dev/conda-forge/linux-64/libiconv-1.18-h3b78370_2.conda
      - conda: https://prefix.dev/conda-forge/linux-64/libllvm21-21.1.2-hf7376ad_0.conda
      - conda: https://prefix.dev/conda-forge/linux-64/liblzma-5.8.1-hb9d3cd8_2.conda
      - conda: https://prefix.dev/conda-forge/linux-64/libnsl-2.0.1-hb9d3cd8_1.conda
      - conda: https://prefix.dev/conda-forge/linux-64/libsqlite-3.50.4-h0c1763c_0.conda
      - conda: https://prefix.dev/conda-forge/linux-64/libstdcxx-15.1.0-h8f9b012_5.conda
      - conda: https://prefix.dev/conda-forge/linux-64/libstdcxx-ng-15.1.0-h4852527_5.conda
      - conda: https://prefix.dev/conda-forge/linux-64/libuuid-2.41.2-he9a06e4_0.conda
      - conda: https://prefix.dev/conda-forge/linux-64/libxcrypt-4.4.36-hd590300_1.conda
      - conda: https://prefix.dev/conda-forge/linux-64/libxml2-16-2.15.0-ha9997c6_1.conda
      - conda: https://prefix.dev/conda-forge/linux-64/libxml2-2.15.0-h26afc86_1.conda
      - conda: https://prefix.dev/conda-forge/linux-64/libzlib-1.3.1-hb9d3cd8_2.conda
<<<<<<< HEAD
      - conda: https://prefix.dev/conda-forge/linux-64/mimalloc-3.1.5-h54a6638_0.conda
      - conda: https://prefix.dev/conda-forge/linux-64/mold-2.40.2-hd1b2760_1.conda
=======
      - conda: https://prefix.dev/conda-forge/linux-64/mypy-1.18.2-py312h4c3975b_0.conda
      - conda: https://prefix.dev/conda-forge/noarch/mypy_extensions-1.1.0-pyha770c72_0.conda
>>>>>>> 4606256e
      - conda: https://prefix.dev/conda-forge/linux-64/ncurses-6.5-h2d0b736_3.conda
      - conda: https://prefix.dev/conda-forge/linux-64/openssl-3.5.4-h26f9b46_0.conda
      - conda: https://prefix.dev/conda-forge/noarch/packaging-25.0-pyh29332c3_1.conda
<<<<<<< HEAD
      - conda: https://prefix.dev/conda-forge/linux-64/patchelf-0.18.0-h3f2d84a_2.conda
=======
      - conda: https://prefix.dev/conda-forge/noarch/pathspec-0.12.1-pyhd8ed1ab_1.conda
>>>>>>> 4606256e
      - conda: https://prefix.dev/pixi-build-backends/noarch/pixi-build-api-version-2-h4616a5c_0.conda
      - conda: https://prefix.dev/conda-forge/noarch/pixi-pycharm-0.0.9-unix_hf108a03_0.conda
      - conda: https://prefix.dev/conda-forge/noarch/pluggy-1.6.0-pyhd8ed1ab_0.conda
      - conda: https://prefix.dev/conda-forge/linux-64/psutil-7.1.0-py312h4c3975b_0.conda
      - conda: https://prefix.dev/conda-forge/linux-64/py-rattler-0.15.0-py310h045cca9_1.conda
      - conda: https://prefix.dev/conda-forge/noarch/py_rattler-0.15.0-h88c55c7_1.conda
      - conda: https://prefix.dev/conda-forge/noarch/pydantic-2.11.9-pyh3cfb1c2_0.conda
      - conda: https://prefix.dev/conda-forge/linux-64/pydantic-core-2.33.2-py312h680f630_0.conda
      - conda: https://prefix.dev/conda-forge/noarch/pygments-2.19.2-pyhd8ed1ab_0.conda
      - conda: https://prefix.dev/conda-forge/noarch/pyparsing-3.2.5-pyhcf101f3_0.conda
      - conda: https://prefix.dev/conda-forge/noarch/pytest-8.4.2-pyhd8ed1ab_0.conda
      - conda: https://prefix.dev/conda-forge/linux-64/python-3.12.11-h9e4cc4f_0_cpython.conda
      - conda: https://prefix.dev/conda-forge/noarch/python-dateutil-2.9.0.post0-pyhe01879c_2.conda
      - conda: https://prefix.dev/conda-forge/noarch/python-gil-3.12.11-hd8ed1ab_0.conda
      - conda: https://prefix.dev/conda-forge/noarch/python_abi-3.12-8_cp312.conda
      - conda: https://prefix.dev/conda-forge/noarch/pyupgrade-3.20.0-pyhd8ed1ab_0.conda
      - conda: https://prefix.dev/conda-forge/linux-64/pyyaml-6.0.3-py312h8a5da7c_0.conda
      - conda: https://prefix.dev/conda-forge/linux-64/readline-8.2-h8c095d6_2.conda
      - conda: https://prefix.dev/conda-forge/noarch/rosdistro-1.0.1-pyhd8ed1ab_0.conda
      - conda: https://prefix.dev/conda-forge/noarch/rospkg-1.6.0-pyhd8ed1ab_0.conda
      - conda: https://prefix.dev/conda-forge/linux-64/ruff-0.13.2-ha3a3aed_0.conda
      - conda: https://prefix.dev/conda-forge/noarch/setuptools-80.9.0-pyhff2d567_0.conda
      - conda: https://prefix.dev/conda-forge/noarch/six-1.17.0-pyhe01879c_1.conda
<<<<<<< HEAD
      - conda: https://prefix.dev/conda-forge/noarch/sysroot_linux-64-2.28-h4ee821c_8.conda
      - conda: https://prefix.dev/conda-forge/linux-64/tbb-2022.2.0-hb60516a_1.conda
=======
      - conda: https://prefix.dev/conda-forge/noarch/syrupy-5.0.0-pyhd8ed1ab_0.conda
>>>>>>> 4606256e
      - conda: https://prefix.dev/conda-forge/linux-64/tk-8.6.13-noxft_hd72426e_102.conda
      - conda: https://prefix.dev/conda-forge/noarch/tokenize-rt-6.2.0-pyhd8ed1ab_0.conda
      - conda: https://prefix.dev/conda-forge/noarch/tomli-2.2.1-pyhe01879c_2.conda
      - conda: https://prefix.dev/conda-forge/noarch/types-pyyaml-6.0.12.20250915-pyhd8ed1ab_0.conda
      - conda: https://prefix.dev/conda-forge/noarch/typing-extensions-4.15.0-h396c80c_0.conda
      - conda: https://prefix.dev/conda-forge/noarch/typing-inspection-0.4.2-pyhd8ed1ab_0.conda
      - conda: https://prefix.dev/conda-forge/noarch/typing_extensions-4.15.0-pyhcf101f3_0.conda
      - conda: https://prefix.dev/conda-forge/noarch/tzdata-2025b-h78e105d_0.conda
      - conda: https://prefix.dev/conda-forge/linux-64/yaml-0.2.5-h280c20c_3.conda
      - conda: https://prefix.dev/conda-forge/linux-64/zstd-1.5.7-hb8e6e7a_2.conda
      - conda: .
      - conda: ../../py-pixi-build-backend
        subdir: linux-64
      osx-arm64:
      - conda: https://prefix.dev/conda-forge/noarch/_python_abi3_support-1.0-hd8ed1ab_2.conda
      - conda: https://prefix.dev/conda-forge/noarch/annotated-types-0.7.0-pyhd8ed1ab_1.conda
      - conda: https://prefix.dev/conda-forge/osx-arm64/bzip2-1.0.8-hd037594_8.conda
      - conda: https://prefix.dev/conda-forge/noarch/ca-certificates-2025.8.3-hbd8a1cb_0.conda
      - conda: https://prefix.dev/conda-forge/noarch/catkin_pkg-1.1.0-pyhd8ed1ab_0.conda
      - conda: https://prefix.dev/conda-forge/noarch/colorama-0.4.6-pyhd8ed1ab_1.conda
      - conda: https://prefix.dev/conda-forge/noarch/cpython-3.13.7-py313hd8ed1ab_100.conda
      - conda: https://prefix.dev/conda-forge/noarch/distro-1.9.0-pyhd8ed1ab_1.conda
      - conda: https://prefix.dev/conda-forge/noarch/docutils-0.22.2-pyhd8ed1ab_0.conda
      - conda: https://prefix.dev/conda-forge/noarch/exceptiongroup-1.3.0-pyhd8ed1ab_0.conda
      - conda: https://prefix.dev/conda-forge/osx-arm64/icu-75.1-hfee45f7_0.conda
      - conda: https://prefix.dev/conda-forge/noarch/iniconfig-2.0.0-pyhd8ed1ab_1.conda
      - conda: https://prefix.dev/conda-forge/osx-arm64/libexpat-2.7.1-hec049ff_0.conda
      - conda: https://prefix.dev/conda-forge/osx-arm64/libffi-3.4.6-h1da3d7d_1.conda
      - conda: https://prefix.dev/conda-forge/osx-arm64/liblzma-5.8.1-h39f12f2_2.conda
      - conda: https://prefix.dev/conda-forge/osx-arm64/libmpdec-4.0.0-h5505292_0.conda
      - conda: https://prefix.dev/conda-forge/osx-arm64/libsqlite-3.50.4-h4237e3c_0.conda
      - conda: https://prefix.dev/conda-forge/osx-arm64/libzlib-1.3.1-h8359307_2.conda
      - conda: https://prefix.dev/conda-forge/osx-arm64/mypy-1.18.2-py313h6535dbc_0.conda
      - conda: https://prefix.dev/conda-forge/noarch/mypy_extensions-1.1.0-pyha770c72_0.conda
      - conda: https://prefix.dev/conda-forge/osx-arm64/ncurses-6.5-h5e97a16_3.conda
      - conda: https://prefix.dev/conda-forge/osx-arm64/openssl-3.5.4-h5503f6c_0.conda
      - conda: https://prefix.dev/conda-forge/noarch/packaging-25.0-pyh29332c3_1.conda
      - conda: https://prefix.dev/conda-forge/noarch/pathspec-0.12.1-pyhd8ed1ab_1.conda
      - conda: https://prefix.dev/pixi-build-backends/noarch/pixi-build-api-version-2-h4616a5c_0.conda
      - conda: https://prefix.dev/conda-forge/noarch/pixi-pycharm-0.0.9-unix_hf108a03_0.conda
      - conda: https://prefix.dev/conda-forge/noarch/pluggy-1.6.0-pyhd8ed1ab_0.conda
      - conda: https://prefix.dev/conda-forge/osx-arm64/psutil-7.1.0-py313h6535dbc_0.conda
      - conda: https://prefix.dev/conda-forge/osx-arm64/py-rattler-0.15.0-py310h96aa460_1.conda
      - conda: https://prefix.dev/conda-forge/noarch/py_rattler-0.15.0-h88c55c7_1.conda
      - conda: https://prefix.dev/conda-forge/noarch/pydantic-2.11.9-pyh3cfb1c2_0.conda
      - conda: https://prefix.dev/conda-forge/osx-arm64/pydantic-core-2.33.2-py313hf3ab51e_0.conda
      - conda: https://prefix.dev/conda-forge/noarch/pygments-2.19.2-pyhd8ed1ab_0.conda
      - conda: https://prefix.dev/conda-forge/noarch/pyparsing-3.2.5-pyhcf101f3_0.conda
      - conda: https://prefix.dev/conda-forge/noarch/pytest-8.4.2-pyhd8ed1ab_0.conda
      - conda: https://prefix.dev/conda-forge/osx-arm64/python-3.13.7-h5c937ed_100_cp313.conda
      - conda: https://prefix.dev/conda-forge/noarch/python-dateutil-2.9.0.post0-pyhe01879c_2.conda
      - conda: https://prefix.dev/conda-forge/noarch/python-gil-3.13.7-h4df99d1_100.conda
      - conda: https://prefix.dev/conda-forge/noarch/python_abi-3.13-8_cp313.conda
      - conda: https://prefix.dev/conda-forge/noarch/pyupgrade-3.20.0-pyhd8ed1ab_0.conda
      - conda: https://prefix.dev/conda-forge/osx-arm64/pyyaml-6.0.3-py313h7d74516_0.conda
      - conda: https://prefix.dev/conda-forge/osx-arm64/readline-8.2-h1d1bf99_2.conda
      - conda: https://prefix.dev/conda-forge/noarch/rosdistro-1.0.1-pyhd8ed1ab_0.conda
      - conda: https://prefix.dev/conda-forge/noarch/rospkg-1.6.0-pyhd8ed1ab_0.conda
      - conda: https://prefix.dev/conda-forge/osx-arm64/ruff-0.13.2-h492a034_0.conda
      - conda: https://prefix.dev/conda-forge/noarch/setuptools-80.9.0-pyhff2d567_0.conda
      - conda: https://prefix.dev/conda-forge/noarch/six-1.17.0-pyhe01879c_1.conda
      - conda: https://prefix.dev/conda-forge/noarch/syrupy-5.0.0-pyhd8ed1ab_0.conda
      - conda: https://prefix.dev/conda-forge/osx-arm64/tk-8.6.13-h892fb3f_2.conda
      - conda: https://prefix.dev/conda-forge/noarch/tokenize-rt-6.2.0-pyhd8ed1ab_0.conda
      - conda: https://prefix.dev/conda-forge/noarch/tomli-2.2.1-pyhe01879c_2.conda
      - conda: https://prefix.dev/conda-forge/noarch/types-pyyaml-6.0.12.20250915-pyhd8ed1ab_0.conda
      - conda: https://prefix.dev/conda-forge/noarch/typing-extensions-4.15.0-h396c80c_0.conda
      - conda: https://prefix.dev/conda-forge/noarch/typing-inspection-0.4.2-pyhd8ed1ab_0.conda
      - conda: https://prefix.dev/conda-forge/noarch/typing_extensions-4.15.0-pyhcf101f3_0.conda
      - conda: https://prefix.dev/conda-forge/noarch/tzdata-2025b-h78e105d_0.conda
      - conda: https://prefix.dev/conda-forge/osx-arm64/yaml-0.2.5-h925e9cb_3.conda
      - conda: .
      - conda: ../../py-pixi-build-backend
        subdir: osx-arm64
      win-64:
      - conda: https://prefix.dev/conda-forge/noarch/_python_abi3_support-1.0-hd8ed1ab_2.conda
      - conda: https://prefix.dev/conda-forge/noarch/annotated-types-0.7.0-pyhd8ed1ab_1.conda
      - conda: https://prefix.dev/conda-forge/win-64/bzip2-1.0.8-h0ad9c76_8.conda
      - conda: https://prefix.dev/conda-forge/noarch/ca-certificates-2025.8.3-h4c7d964_0.conda
      - conda: https://prefix.dev/conda-forge/noarch/catkin_pkg-1.1.0-pyhd8ed1ab_0.conda
      - conda: https://prefix.dev/conda-forge/noarch/colorama-0.4.6-pyhd8ed1ab_1.conda
      - conda: https://prefix.dev/conda-forge/noarch/cpython-3.13.7-py313hd8ed1ab_100.conda
      - conda: https://prefix.dev/conda-forge/noarch/distro-1.9.0-pyhd8ed1ab_1.conda
      - conda: https://prefix.dev/conda-forge/noarch/docutils-0.22.2-pyhd8ed1ab_0.conda
      - conda: https://prefix.dev/conda-forge/noarch/exceptiongroup-1.3.0-pyhd8ed1ab_0.conda
      - conda: https://prefix.dev/conda-forge/noarch/iniconfig-2.0.0-pyhd8ed1ab_1.conda
      - conda: https://prefix.dev/conda-forge/win-64/libexpat-2.7.1-hac47afa_0.conda
      - conda: https://prefix.dev/conda-forge/win-64/libffi-3.4.6-h537db12_1.conda
      - conda: https://prefix.dev/conda-forge/win-64/liblzma-5.8.1-h2466b09_2.conda
      - conda: https://prefix.dev/conda-forge/win-64/libmpdec-4.0.0-h2466b09_0.conda
      - conda: https://prefix.dev/conda-forge/win-64/libsqlite-3.50.4-hf5d6505_0.conda
      - conda: https://prefix.dev/conda-forge/win-64/libzlib-1.3.1-h2466b09_2.conda
      - conda: https://prefix.dev/conda-forge/win-64/mypy-1.18.2-py313h5ea7bf4_0.conda
      - conda: https://prefix.dev/conda-forge/noarch/mypy_extensions-1.1.0-pyha770c72_0.conda
      - conda: https://prefix.dev/conda-forge/win-64/openssl-3.5.4-h725018a_0.conda
      - conda: https://prefix.dev/conda-forge/noarch/packaging-25.0-pyh29332c3_1.conda
      - conda: https://prefix.dev/conda-forge/noarch/pathspec-0.12.1-pyhd8ed1ab_1.conda
      - conda: https://prefix.dev/pixi-build-backends/noarch/pixi-build-api-version-2-h4616a5c_0.conda
      - conda: https://prefix.dev/conda-forge/noarch/pixi-pycharm-0.0.9-win_hba80fca_0.conda
      - conda: https://prefix.dev/conda-forge/noarch/pluggy-1.6.0-pyhd8ed1ab_0.conda
      - conda: https://prefix.dev/conda-forge/win-64/psutil-7.1.0-py313h5ea7bf4_0.conda
      - conda: https://prefix.dev/conda-forge/win-64/py-rattler-0.15.0-py310hb39080a_1.conda
      - conda: https://prefix.dev/conda-forge/noarch/py_rattler-0.15.0-h88c55c7_1.conda
      - conda: https://prefix.dev/conda-forge/noarch/pydantic-2.11.9-pyh3cfb1c2_0.conda
      - conda: https://prefix.dev/conda-forge/win-64/pydantic-core-2.33.2-py313ha8a9a3c_0.conda
      - conda: https://prefix.dev/conda-forge/noarch/pygments-2.19.2-pyhd8ed1ab_0.conda
      - conda: https://prefix.dev/conda-forge/noarch/pyparsing-3.2.5-pyhcf101f3_0.conda
      - conda: https://prefix.dev/conda-forge/noarch/pytest-8.4.2-pyhd8ed1ab_0.conda
      - conda: https://prefix.dev/conda-forge/win-64/python-3.13.7-hdf00ec1_100_cp313.conda
      - conda: https://prefix.dev/conda-forge/noarch/python-dateutil-2.9.0.post0-pyhe01879c_2.conda
      - conda: https://prefix.dev/conda-forge/noarch/python-gil-3.13.7-h4df99d1_100.conda
      - conda: https://prefix.dev/conda-forge/noarch/python_abi-3.13-8_cp313.conda
      - conda: https://prefix.dev/conda-forge/noarch/pyupgrade-3.20.0-pyhd8ed1ab_0.conda
      - conda: https://prefix.dev/conda-forge/win-64/pyyaml-6.0.3-py313hd650c13_0.conda
      - conda: https://prefix.dev/conda-forge/noarch/rosdistro-1.0.1-pyhd8ed1ab_0.conda
      - conda: https://prefix.dev/conda-forge/noarch/rospkg-1.6.0-pyhd8ed1ab_0.conda
      - conda: https://prefix.dev/conda-forge/win-64/ruff-0.13.2-h3e3edff_0.conda
      - conda: https://prefix.dev/conda-forge/noarch/setuptools-80.9.0-pyhff2d567_0.conda
      - conda: https://prefix.dev/conda-forge/noarch/six-1.17.0-pyhe01879c_1.conda
      - conda: https://prefix.dev/conda-forge/noarch/syrupy-5.0.0-pyhd8ed1ab_0.conda
      - conda: https://prefix.dev/conda-forge/win-64/tk-8.6.13-h2c6b04d_2.conda
      - conda: https://prefix.dev/conda-forge/noarch/tokenize-rt-6.2.0-pyhd8ed1ab_0.conda
      - conda: https://prefix.dev/conda-forge/noarch/tomli-2.2.1-pyhe01879c_2.conda
      - conda: https://prefix.dev/conda-forge/noarch/types-pyyaml-6.0.12.20250915-pyhd8ed1ab_0.conda
      - conda: https://prefix.dev/conda-forge/noarch/typing-extensions-4.15.0-h396c80c_0.conda
      - conda: https://prefix.dev/conda-forge/noarch/typing-inspection-0.4.2-pyhd8ed1ab_0.conda
      - conda: https://prefix.dev/conda-forge/noarch/typing_extensions-4.15.0-pyhcf101f3_0.conda
      - conda: https://prefix.dev/conda-forge/noarch/tzdata-2025b-h78e105d_0.conda
      - conda: https://prefix.dev/conda-forge/win-64/ucrt-10.0.26100.0-h57928b3_0.conda
      - conda: https://prefix.dev/conda-forge/win-64/vc-14.3-h41ae7f8_31.conda
      - conda: https://prefix.dev/conda-forge/win-64/vc14_runtime-14.44.35208-h818238b_31.conda
      - conda: https://prefix.dev/conda-forge/win-64/vcomp14-14.44.35208-h818238b_31.conda
      - conda: https://prefix.dev/conda-forge/win-64/yaml-0.2.5-h6a83c73_3.conda
      - conda: .
      - conda: ../../py-pixi-build-backend
        subdir: win-64
  lint:
    channels:
    - url: https://prefix.dev/pixi-build-backends/
    - url: https://prefix.dev/conda-forge/
    packages:
      linux-64:
      - conda: https://prefix.dev/conda-forge/linux-64/_libgcc_mutex-0.1-conda_forge.tar.bz2
      - conda: https://prefix.dev/conda-forge/linux-64/_openmp_mutex-4.5-2_gnu.tar.bz2
      - conda: https://prefix.dev/conda-forge/linux-64/bzip2-1.0.8-hda65f42_8.conda
      - conda: https://prefix.dev/conda-forge/noarch/ca-certificates-2025.8.3-hbd8a1cb_0.conda
      - conda: https://prefix.dev/conda-forge/linux-64/ld_impl_linux-64-2.44-ha97dd6f_2.conda
      - conda: https://prefix.dev/conda-forge/linux-64/libexpat-2.7.1-hecca717_0.conda
      - conda: https://prefix.dev/conda-forge/linux-64/libffi-3.4.6-h2dba641_1.conda
      - conda: https://prefix.dev/conda-forge/linux-64/libgcc-15.1.0-h767d61c_5.conda
      - conda: https://prefix.dev/conda-forge/linux-64/libgomp-15.1.0-h767d61c_5.conda
      - conda: https://prefix.dev/conda-forge/linux-64/liblzma-5.8.1-hb9d3cd8_2.conda
      - conda: https://prefix.dev/conda-forge/linux-64/libmpdec-4.0.0-hb9d3cd8_0.conda
      - conda: https://prefix.dev/conda-forge/linux-64/libsqlite-3.50.4-h0c1763c_0.conda
      - conda: https://prefix.dev/conda-forge/linux-64/libuuid-2.41.2-he9a06e4_0.conda
      - conda: https://prefix.dev/conda-forge/linux-64/libzlib-1.3.1-hb9d3cd8_2.conda
      - conda: https://prefix.dev/conda-forge/linux-64/ncurses-6.5-h2d0b736_3.conda
      - conda: https://prefix.dev/conda-forge/linux-64/openssl-3.5.4-h26f9b46_0.conda
      - conda: https://prefix.dev/conda-forge/linux-64/python-3.13.7-h2b335a9_100_cp313.conda
      - conda: https://prefix.dev/conda-forge/noarch/python_abi-3.13-8_cp313.conda
      - conda: https://prefix.dev/conda-forge/noarch/pyupgrade-3.20.0-pyhd8ed1ab_0.conda
      - conda: https://prefix.dev/conda-forge/linux-64/readline-8.2-h8c095d6_2.conda
      - conda: https://prefix.dev/conda-forge/linux-64/ruff-0.13.2-ha3a3aed_0.conda
      - conda: https://prefix.dev/conda-forge/linux-64/tk-8.6.13-noxft_hd72426e_102.conda
      - conda: https://prefix.dev/conda-forge/noarch/tokenize-rt-6.2.0-pyhd8ed1ab_0.conda
      - conda: https://prefix.dev/conda-forge/noarch/tzdata-2025b-h78e105d_0.conda
      osx-arm64:
      - conda: https://prefix.dev/conda-forge/osx-arm64/bzip2-1.0.8-hd037594_8.conda
      - conda: https://prefix.dev/conda-forge/noarch/ca-certificates-2025.8.3-hbd8a1cb_0.conda
      - conda: https://prefix.dev/conda-forge/osx-arm64/icu-75.1-hfee45f7_0.conda
      - conda: https://prefix.dev/conda-forge/osx-arm64/libexpat-2.7.1-hec049ff_0.conda
      - conda: https://prefix.dev/conda-forge/osx-arm64/libffi-3.4.6-h1da3d7d_1.conda
      - conda: https://prefix.dev/conda-forge/osx-arm64/liblzma-5.8.1-h39f12f2_2.conda
      - conda: https://prefix.dev/conda-forge/osx-arm64/libmpdec-4.0.0-h5505292_0.conda
      - conda: https://prefix.dev/conda-forge/osx-arm64/libsqlite-3.50.4-h4237e3c_0.conda
      - conda: https://prefix.dev/conda-forge/osx-arm64/libzlib-1.3.1-h8359307_2.conda
      - conda: https://prefix.dev/conda-forge/osx-arm64/ncurses-6.5-h5e97a16_3.conda
      - conda: https://prefix.dev/conda-forge/osx-arm64/openssl-3.5.4-h5503f6c_0.conda
      - conda: https://prefix.dev/conda-forge/osx-arm64/python-3.13.7-h5c937ed_100_cp313.conda
      - conda: https://prefix.dev/conda-forge/noarch/python_abi-3.13-8_cp313.conda
      - conda: https://prefix.dev/conda-forge/noarch/pyupgrade-3.20.0-pyhd8ed1ab_0.conda
      - conda: https://prefix.dev/conda-forge/osx-arm64/readline-8.2-h1d1bf99_2.conda
      - conda: https://prefix.dev/conda-forge/osx-arm64/ruff-0.13.2-h492a034_0.conda
      - conda: https://prefix.dev/conda-forge/osx-arm64/tk-8.6.13-h892fb3f_2.conda
      - conda: https://prefix.dev/conda-forge/noarch/tokenize-rt-6.2.0-pyhd8ed1ab_0.conda
      - conda: https://prefix.dev/conda-forge/noarch/tzdata-2025b-h78e105d_0.conda
      win-64:
      - conda: https://prefix.dev/conda-forge/win-64/bzip2-1.0.8-h0ad9c76_8.conda
      - conda: https://prefix.dev/conda-forge/noarch/ca-certificates-2025.8.3-h4c7d964_0.conda
      - conda: https://prefix.dev/conda-forge/win-64/libexpat-2.7.1-hac47afa_0.conda
      - conda: https://prefix.dev/conda-forge/win-64/libffi-3.4.6-h537db12_1.conda
      - conda: https://prefix.dev/conda-forge/win-64/liblzma-5.8.1-h2466b09_2.conda
      - conda: https://prefix.dev/conda-forge/win-64/libmpdec-4.0.0-h2466b09_0.conda
      - conda: https://prefix.dev/conda-forge/win-64/libsqlite-3.50.4-hf5d6505_0.conda
      - conda: https://prefix.dev/conda-forge/win-64/libzlib-1.3.1-h2466b09_2.conda
      - conda: https://prefix.dev/conda-forge/win-64/openssl-3.5.4-h725018a_0.conda
      - conda: https://prefix.dev/conda-forge/win-64/python-3.13.7-hdf00ec1_100_cp313.conda
      - conda: https://prefix.dev/conda-forge/noarch/python_abi-3.13-8_cp313.conda
      - conda: https://prefix.dev/conda-forge/noarch/pyupgrade-3.20.0-pyhd8ed1ab_0.conda
      - conda: https://prefix.dev/conda-forge/win-64/ruff-0.13.2-h3e3edff_0.conda
      - conda: https://prefix.dev/conda-forge/win-64/tk-8.6.13-h2c6b04d_2.conda
      - conda: https://prefix.dev/conda-forge/noarch/tokenize-rt-6.2.0-pyhd8ed1ab_0.conda
      - conda: https://prefix.dev/conda-forge/noarch/tzdata-2025b-h78e105d_0.conda
      - conda: https://prefix.dev/conda-forge/win-64/ucrt-10.0.26100.0-h57928b3_0.conda
      - conda: https://prefix.dev/conda-forge/win-64/vc-14.3-h41ae7f8_31.conda
      - conda: https://prefix.dev/conda-forge/win-64/vc14_runtime-14.44.35208-h818238b_31.conda
      - conda: https://prefix.dev/conda-forge/win-64/vcomp14-14.44.35208-h818238b_31.conda
  test:
    channels:
    - url: https://prefix.dev/pixi-build-backends/
    - url: https://prefix.dev/conda-forge/
    packages:
      linux-64:
      - conda: https://prefix.dev/conda-forge/linux-64/_libgcc_mutex-0.1-conda_forge.tar.bz2
      - conda: https://prefix.dev/conda-forge/linux-64/_openmp_mutex-4.5-2_gnu.tar.bz2
      - conda: https://prefix.dev/conda-forge/noarch/_python_abi3_support-1.0-hd8ed1ab_2.conda
      - conda: https://prefix.dev/conda-forge/noarch/annotated-types-0.7.0-pyhd8ed1ab_1.conda
      - conda: https://prefix.dev/conda-forge/linux-64/binutils_impl_linux-64-2.44-hdf8817f_2.conda
      - conda: https://prefix.dev/conda-forge/linux-64/bzip2-1.0.8-hda65f42_8.conda
      - conda: https://prefix.dev/conda-forge/noarch/ca-certificates-2025.8.3-hbd8a1cb_0.conda
      - conda: https://prefix.dev/conda-forge/noarch/catkin_pkg-1.1.0-pyhd8ed1ab_0.conda
      - conda: https://prefix.dev/conda-forge/linux-64/clang-21-21.1.2-default_h99862b1_0.conda
      - conda: https://prefix.dev/conda-forge/linux-64/clang-21.1.2-default_h36abe19_0.conda
      - conda: https://prefix.dev/conda-forge/noarch/colorama-0.4.6-pyhd8ed1ab_1.conda
      - conda: https://prefix.dev/conda-forge/noarch/cpython-3.12.11-py312hd8ed1ab_0.conda
      - conda: https://prefix.dev/conda-forge/noarch/distro-1.9.0-pyhd8ed1ab_1.conda
      - conda: https://prefix.dev/conda-forge/noarch/docutils-0.22.2-pyhd8ed1ab_0.conda
      - conda: https://prefix.dev/conda-forge/noarch/exceptiongroup-1.3.0-pyhd8ed1ab_0.conda
      - conda: https://prefix.dev/conda-forge/linux-64/icu-75.1-he02047a_0.conda
      - conda: https://prefix.dev/conda-forge/noarch/iniconfig-2.0.0-pyhd8ed1ab_1.conda
      - conda: https://prefix.dev/conda-forge/noarch/kernel-headers_linux-64-4.18.0-he073ed8_8.conda
      - conda: https://prefix.dev/conda-forge/linux-64/ld_impl_linux-64-2.44-ha97dd6f_2.conda
      - conda: https://prefix.dev/conda-forge/linux-64/libclang-cpp21.1-21.1.2-default_h99862b1_0.conda
      - conda: https://prefix.dev/conda-forge/linux-64/libexpat-2.7.1-hecca717_0.conda
      - conda: https://prefix.dev/conda-forge/linux-64/libffi-3.4.6-h2dba641_1.conda
      - conda: https://prefix.dev/conda-forge/linux-64/libgcc-15.1.0-h767d61c_5.conda
      - conda: https://prefix.dev/conda-forge/noarch/libgcc-devel_linux-64-15.1.0-h4c094af_105.conda
      - conda: https://prefix.dev/conda-forge/linux-64/libgcc-ng-15.1.0-h69a702a_5.conda
      - conda: https://prefix.dev/conda-forge/linux-64/libgomp-15.1.0-h767d61c_5.conda
      - conda: https://prefix.dev/conda-forge/linux-64/libhwloc-2.12.1-default_h7f8ec31_1002.conda
      - conda: https://prefix.dev/conda-forge/linux-64/libiconv-1.18-h3b78370_2.conda
      - conda: https://prefix.dev/conda-forge/linux-64/libllvm21-21.1.2-hf7376ad_0.conda
      - conda: https://prefix.dev/conda-forge/linux-64/liblzma-5.8.1-hb9d3cd8_2.conda
      - conda: https://prefix.dev/conda-forge/linux-64/libnsl-2.0.1-hb9d3cd8_1.conda
      - conda: https://prefix.dev/conda-forge/linux-64/libsqlite-3.50.4-h0c1763c_0.conda
      - conda: https://prefix.dev/conda-forge/linux-64/libstdcxx-15.1.0-h8f9b012_5.conda
      - conda: https://prefix.dev/conda-forge/linux-64/libstdcxx-ng-15.1.0-h4852527_5.conda
      - conda: https://prefix.dev/conda-forge/linux-64/libuuid-2.41.2-he9a06e4_0.conda
      - conda: https://prefix.dev/conda-forge/linux-64/libxcrypt-4.4.36-hd590300_1.conda
      - conda: https://prefix.dev/conda-forge/linux-64/libxml2-16-2.15.0-ha9997c6_1.conda
      - conda: https://prefix.dev/conda-forge/linux-64/libxml2-2.15.0-h26afc86_1.conda
      - conda: https://prefix.dev/conda-forge/linux-64/libzlib-1.3.1-hb9d3cd8_2.conda
      - conda: https://prefix.dev/conda-forge/linux-64/mimalloc-3.1.5-h54a6638_0.conda
      - conda: https://prefix.dev/conda-forge/linux-64/mold-2.40.2-hd1b2760_1.conda
      - conda: https://prefix.dev/conda-forge/linux-64/mypy-1.18.2-py312h4c3975b_0.conda
      - conda: https://prefix.dev/conda-forge/noarch/mypy_extensions-1.1.0-pyha770c72_0.conda
      - conda: https://prefix.dev/conda-forge/linux-64/ncurses-6.5-h2d0b736_3.conda
      - conda: https://prefix.dev/conda-forge/linux-64/openssl-3.5.4-h26f9b46_0.conda
      - conda: https://prefix.dev/conda-forge/noarch/packaging-25.0-pyh29332c3_1.conda
      - conda: https://prefix.dev/conda-forge/linux-64/patchelf-0.18.0-h3f2d84a_2.conda
      - conda: https://prefix.dev/conda-forge/noarch/pathspec-0.12.1-pyhd8ed1ab_1.conda
      - conda: https://prefix.dev/pixi-build-backends/noarch/pixi-build-api-version-2-h4616a5c_0.conda
      - conda: https://prefix.dev/conda-forge/noarch/pixi-pycharm-0.0.9-unix_hf108a03_0.conda
      - conda: https://prefix.dev/conda-forge/noarch/pluggy-1.6.0-pyhd8ed1ab_0.conda
      - conda: https://prefix.dev/conda-forge/linux-64/psutil-7.1.0-py312h4c3975b_0.conda
      - conda: https://prefix.dev/conda-forge/linux-64/py-rattler-0.15.0-py310h045cca9_1.conda
      - conda: https://prefix.dev/conda-forge/noarch/py_rattler-0.15.0-h88c55c7_1.conda
      - conda: https://prefix.dev/conda-forge/noarch/pydantic-2.11.9-pyh3cfb1c2_0.conda
      - conda: https://prefix.dev/conda-forge/linux-64/pydantic-core-2.33.2-py312h680f630_0.conda
      - conda: https://prefix.dev/conda-forge/noarch/pygments-2.19.2-pyhd8ed1ab_0.conda
      - conda: https://prefix.dev/conda-forge/noarch/pyparsing-3.2.5-pyhcf101f3_0.conda
      - conda: https://prefix.dev/conda-forge/noarch/pytest-8.4.2-pyhd8ed1ab_0.conda
      - conda: https://prefix.dev/conda-forge/linux-64/python-3.12.11-h9e4cc4f_0_cpython.conda
      - conda: https://prefix.dev/conda-forge/noarch/python-dateutil-2.9.0.post0-pyhe01879c_2.conda
      - conda: https://prefix.dev/conda-forge/noarch/python-gil-3.12.11-hd8ed1ab_0.conda
      - conda: https://prefix.dev/conda-forge/noarch/python_abi-3.12-8_cp312.conda
      - conda: https://prefix.dev/conda-forge/linux-64/pyyaml-6.0.3-py312h8a5da7c_0.conda
      - conda: https://prefix.dev/conda-forge/linux-64/readline-8.2-h8c095d6_2.conda
      - conda: https://prefix.dev/conda-forge/noarch/rosdistro-1.0.1-pyhd8ed1ab_0.conda
      - conda: https://prefix.dev/conda-forge/noarch/rospkg-1.6.0-pyhd8ed1ab_0.conda
      - conda: https://prefix.dev/conda-forge/noarch/setuptools-80.9.0-pyhff2d567_0.conda
      - conda: https://prefix.dev/conda-forge/noarch/six-1.17.0-pyhe01879c_1.conda
      - conda: https://prefix.dev/conda-forge/noarch/syrupy-5.0.0-pyhd8ed1ab_0.conda
      - conda: https://prefix.dev/conda-forge/noarch/sysroot_linux-64-2.28-h4ee821c_8.conda
      - conda: https://prefix.dev/conda-forge/linux-64/tbb-2022.2.0-hb60516a_1.conda
      - conda: https://prefix.dev/conda-forge/linux-64/tk-8.6.13-noxft_hd72426e_102.conda
      - conda: https://prefix.dev/conda-forge/noarch/tomli-2.2.1-pyhe01879c_2.conda
      - conda: https://prefix.dev/conda-forge/noarch/types-pyyaml-6.0.12.20250915-pyhd8ed1ab_0.conda
      - conda: https://prefix.dev/conda-forge/noarch/typing-extensions-4.15.0-h396c80c_0.conda
      - conda: https://prefix.dev/conda-forge/noarch/typing-inspection-0.4.2-pyhd8ed1ab_0.conda
      - conda: https://prefix.dev/conda-forge/noarch/typing_extensions-4.15.0-pyhcf101f3_0.conda
      - conda: https://prefix.dev/conda-forge/noarch/tzdata-2025b-h78e105d_0.conda
      - conda: https://prefix.dev/conda-forge/linux-64/yaml-0.2.5-h280c20c_3.conda
      - conda: https://prefix.dev/conda-forge/linux-64/zstd-1.5.7-hb8e6e7a_2.conda
      - conda: .
      - conda: ../../py-pixi-build-backend
        subdir: linux-64
      osx-arm64:
      - conda: https://prefix.dev/conda-forge/noarch/_python_abi3_support-1.0-hd8ed1ab_2.conda
      - conda: https://prefix.dev/conda-forge/noarch/annotated-types-0.7.0-pyhd8ed1ab_1.conda
      - conda: https://prefix.dev/conda-forge/osx-arm64/bzip2-1.0.8-hd037594_8.conda
      - conda: https://prefix.dev/conda-forge/noarch/ca-certificates-2025.8.3-hbd8a1cb_0.conda
      - conda: https://prefix.dev/conda-forge/noarch/catkin_pkg-1.1.0-pyhd8ed1ab_0.conda
      - conda: https://prefix.dev/conda-forge/noarch/colorama-0.4.6-pyhd8ed1ab_1.conda
      - conda: https://prefix.dev/conda-forge/noarch/cpython-3.13.7-py313hd8ed1ab_100.conda
      - conda: https://prefix.dev/conda-forge/noarch/distro-1.9.0-pyhd8ed1ab_1.conda
      - conda: https://prefix.dev/conda-forge/noarch/docutils-0.22.2-pyhd8ed1ab_0.conda
      - conda: https://prefix.dev/conda-forge/noarch/exceptiongroup-1.3.0-pyhd8ed1ab_0.conda
      - conda: https://prefix.dev/conda-forge/osx-arm64/icu-75.1-hfee45f7_0.conda
      - conda: https://prefix.dev/conda-forge/noarch/iniconfig-2.0.0-pyhd8ed1ab_1.conda
      - conda: https://prefix.dev/conda-forge/osx-arm64/libexpat-2.7.1-hec049ff_0.conda
      - conda: https://prefix.dev/conda-forge/osx-arm64/libffi-3.4.6-h1da3d7d_1.conda
      - conda: https://prefix.dev/conda-forge/osx-arm64/liblzma-5.8.1-h39f12f2_2.conda
      - conda: https://prefix.dev/conda-forge/osx-arm64/libmpdec-4.0.0-h5505292_0.conda
      - conda: https://prefix.dev/conda-forge/osx-arm64/libsqlite-3.50.4-h4237e3c_0.conda
      - conda: https://prefix.dev/conda-forge/osx-arm64/libzlib-1.3.1-h8359307_2.conda
      - conda: https://prefix.dev/conda-forge/osx-arm64/mypy-1.18.2-py313h6535dbc_0.conda
      - conda: https://prefix.dev/conda-forge/noarch/mypy_extensions-1.1.0-pyha770c72_0.conda
      - conda: https://prefix.dev/conda-forge/osx-arm64/ncurses-6.5-h5e97a16_3.conda
      - conda: https://prefix.dev/conda-forge/osx-arm64/openssl-3.5.4-h5503f6c_0.conda
      - conda: https://prefix.dev/conda-forge/noarch/packaging-25.0-pyh29332c3_1.conda
      - conda: https://prefix.dev/conda-forge/noarch/pathspec-0.12.1-pyhd8ed1ab_1.conda
      - conda: https://prefix.dev/pixi-build-backends/noarch/pixi-build-api-version-2-h4616a5c_0.conda
      - conda: https://prefix.dev/conda-forge/noarch/pixi-pycharm-0.0.9-unix_hf108a03_0.conda
      - conda: https://prefix.dev/conda-forge/noarch/pluggy-1.6.0-pyhd8ed1ab_0.conda
      - conda: https://prefix.dev/conda-forge/osx-arm64/psutil-7.1.0-py313h6535dbc_0.conda
      - conda: https://prefix.dev/conda-forge/osx-arm64/py-rattler-0.15.0-py310h96aa460_1.conda
      - conda: https://prefix.dev/conda-forge/noarch/py_rattler-0.15.0-h88c55c7_1.conda
      - conda: https://prefix.dev/conda-forge/noarch/pydantic-2.11.9-pyh3cfb1c2_0.conda
      - conda: https://prefix.dev/conda-forge/osx-arm64/pydantic-core-2.33.2-py313hf3ab51e_0.conda
      - conda: https://prefix.dev/conda-forge/noarch/pygments-2.19.2-pyhd8ed1ab_0.conda
      - conda: https://prefix.dev/conda-forge/noarch/pyparsing-3.2.5-pyhcf101f3_0.conda
      - conda: https://prefix.dev/conda-forge/noarch/pytest-8.4.2-pyhd8ed1ab_0.conda
      - conda: https://prefix.dev/conda-forge/osx-arm64/python-3.13.7-h5c937ed_100_cp313.conda
      - conda: https://prefix.dev/conda-forge/noarch/python-dateutil-2.9.0.post0-pyhe01879c_2.conda
      - conda: https://prefix.dev/conda-forge/noarch/python-gil-3.13.7-h4df99d1_100.conda
      - conda: https://prefix.dev/conda-forge/noarch/python_abi-3.13-8_cp313.conda
      - conda: https://prefix.dev/conda-forge/osx-arm64/pyyaml-6.0.3-py313h7d74516_0.conda
      - conda: https://prefix.dev/conda-forge/osx-arm64/readline-8.2-h1d1bf99_2.conda
      - conda: https://prefix.dev/conda-forge/noarch/rosdistro-1.0.1-pyhd8ed1ab_0.conda
      - conda: https://prefix.dev/conda-forge/noarch/rospkg-1.6.0-pyhd8ed1ab_0.conda
      - conda: https://prefix.dev/conda-forge/noarch/setuptools-80.9.0-pyhff2d567_0.conda
      - conda: https://prefix.dev/conda-forge/noarch/six-1.17.0-pyhe01879c_1.conda
      - conda: https://prefix.dev/conda-forge/noarch/syrupy-5.0.0-pyhd8ed1ab_0.conda
      - conda: https://prefix.dev/conda-forge/osx-arm64/tk-8.6.13-h892fb3f_2.conda
      - conda: https://prefix.dev/conda-forge/noarch/tomli-2.2.1-pyhe01879c_2.conda
      - conda: https://prefix.dev/conda-forge/noarch/types-pyyaml-6.0.12.20250915-pyhd8ed1ab_0.conda
      - conda: https://prefix.dev/conda-forge/noarch/typing-extensions-4.15.0-h396c80c_0.conda
      - conda: https://prefix.dev/conda-forge/noarch/typing-inspection-0.4.2-pyhd8ed1ab_0.conda
      - conda: https://prefix.dev/conda-forge/noarch/typing_extensions-4.15.0-pyhcf101f3_0.conda
      - conda: https://prefix.dev/conda-forge/noarch/tzdata-2025b-h78e105d_0.conda
      - conda: https://prefix.dev/conda-forge/osx-arm64/yaml-0.2.5-h925e9cb_3.conda
      - conda: .
      - conda: ../../py-pixi-build-backend
        subdir: osx-arm64
      win-64:
      - conda: https://prefix.dev/conda-forge/noarch/_python_abi3_support-1.0-hd8ed1ab_2.conda
      - conda: https://prefix.dev/conda-forge/noarch/annotated-types-0.7.0-pyhd8ed1ab_1.conda
      - conda: https://prefix.dev/conda-forge/win-64/bzip2-1.0.8-h0ad9c76_8.conda
      - conda: https://prefix.dev/conda-forge/noarch/ca-certificates-2025.8.3-h4c7d964_0.conda
      - conda: https://prefix.dev/conda-forge/noarch/catkin_pkg-1.1.0-pyhd8ed1ab_0.conda
      - conda: https://prefix.dev/conda-forge/noarch/colorama-0.4.6-pyhd8ed1ab_1.conda
      - conda: https://prefix.dev/conda-forge/noarch/cpython-3.13.7-py313hd8ed1ab_100.conda
      - conda: https://prefix.dev/conda-forge/noarch/distro-1.9.0-pyhd8ed1ab_1.conda
      - conda: https://prefix.dev/conda-forge/noarch/docutils-0.22.2-pyhd8ed1ab_0.conda
      - conda: https://prefix.dev/conda-forge/noarch/exceptiongroup-1.3.0-pyhd8ed1ab_0.conda
      - conda: https://prefix.dev/conda-forge/noarch/iniconfig-2.0.0-pyhd8ed1ab_1.conda
      - conda: https://prefix.dev/conda-forge/win-64/libexpat-2.7.1-hac47afa_0.conda
      - conda: https://prefix.dev/conda-forge/win-64/libffi-3.4.6-h537db12_1.conda
      - conda: https://prefix.dev/conda-forge/win-64/liblzma-5.8.1-h2466b09_2.conda
      - conda: https://prefix.dev/conda-forge/win-64/libmpdec-4.0.0-h2466b09_0.conda
      - conda: https://prefix.dev/conda-forge/win-64/libsqlite-3.50.4-hf5d6505_0.conda
      - conda: https://prefix.dev/conda-forge/win-64/libzlib-1.3.1-h2466b09_2.conda
      - conda: https://prefix.dev/conda-forge/win-64/mypy-1.18.2-py313h5ea7bf4_0.conda
      - conda: https://prefix.dev/conda-forge/noarch/mypy_extensions-1.1.0-pyha770c72_0.conda
      - conda: https://prefix.dev/conda-forge/win-64/openssl-3.5.4-h725018a_0.conda
      - conda: https://prefix.dev/conda-forge/noarch/packaging-25.0-pyh29332c3_1.conda
      - conda: https://prefix.dev/conda-forge/noarch/pathspec-0.12.1-pyhd8ed1ab_1.conda
      - conda: https://prefix.dev/pixi-build-backends/noarch/pixi-build-api-version-2-h4616a5c_0.conda
      - conda: https://prefix.dev/conda-forge/noarch/pixi-pycharm-0.0.9-win_hba80fca_0.conda
      - conda: https://prefix.dev/conda-forge/noarch/pluggy-1.6.0-pyhd8ed1ab_0.conda
      - conda: https://prefix.dev/conda-forge/win-64/psutil-7.1.0-py313h5ea7bf4_0.conda
      - conda: https://prefix.dev/conda-forge/win-64/py-rattler-0.15.0-py310hb39080a_1.conda
      - conda: https://prefix.dev/conda-forge/noarch/py_rattler-0.15.0-h88c55c7_1.conda
      - conda: https://prefix.dev/conda-forge/noarch/pydantic-2.11.9-pyh3cfb1c2_0.conda
      - conda: https://prefix.dev/conda-forge/win-64/pydantic-core-2.33.2-py313ha8a9a3c_0.conda
      - conda: https://prefix.dev/conda-forge/noarch/pygments-2.19.2-pyhd8ed1ab_0.conda
      - conda: https://prefix.dev/conda-forge/noarch/pyparsing-3.2.5-pyhcf101f3_0.conda
      - conda: https://prefix.dev/conda-forge/noarch/pytest-8.4.2-pyhd8ed1ab_0.conda
      - conda: https://prefix.dev/conda-forge/win-64/python-3.13.7-hdf00ec1_100_cp313.conda
      - conda: https://prefix.dev/conda-forge/noarch/python-dateutil-2.9.0.post0-pyhe01879c_2.conda
      - conda: https://prefix.dev/conda-forge/noarch/python-gil-3.13.7-h4df99d1_100.conda
      - conda: https://prefix.dev/conda-forge/noarch/python_abi-3.13-8_cp313.conda
      - conda: https://prefix.dev/conda-forge/win-64/pyyaml-6.0.3-py313hd650c13_0.conda
      - conda: https://prefix.dev/conda-forge/noarch/rosdistro-1.0.1-pyhd8ed1ab_0.conda
      - conda: https://prefix.dev/conda-forge/noarch/rospkg-1.6.0-pyhd8ed1ab_0.conda
      - conda: https://prefix.dev/conda-forge/noarch/setuptools-80.9.0-pyhff2d567_0.conda
      - conda: https://prefix.dev/conda-forge/noarch/six-1.17.0-pyhe01879c_1.conda
      - conda: https://prefix.dev/conda-forge/noarch/syrupy-5.0.0-pyhd8ed1ab_0.conda
      - conda: https://prefix.dev/conda-forge/win-64/tk-8.6.13-h2c6b04d_2.conda
      - conda: https://prefix.dev/conda-forge/noarch/tomli-2.2.1-pyhe01879c_2.conda
      - conda: https://prefix.dev/conda-forge/noarch/types-pyyaml-6.0.12.20250915-pyhd8ed1ab_0.conda
      - conda: https://prefix.dev/conda-forge/noarch/typing-extensions-4.15.0-h396c80c_0.conda
      - conda: https://prefix.dev/conda-forge/noarch/typing-inspection-0.4.2-pyhd8ed1ab_0.conda
      - conda: https://prefix.dev/conda-forge/noarch/typing_extensions-4.15.0-pyhcf101f3_0.conda
      - conda: https://prefix.dev/conda-forge/noarch/tzdata-2025b-h78e105d_0.conda
      - conda: https://prefix.dev/conda-forge/win-64/ucrt-10.0.26100.0-h57928b3_0.conda
      - conda: https://prefix.dev/conda-forge/win-64/vc-14.3-h41ae7f8_31.conda
      - conda: https://prefix.dev/conda-forge/win-64/vc14_runtime-14.44.35208-h818238b_31.conda
      - conda: https://prefix.dev/conda-forge/win-64/vcomp14-14.44.35208-h818238b_31.conda
      - conda: https://prefix.dev/conda-forge/win-64/yaml-0.2.5-h6a83c73_3.conda
      - conda: .
      - conda: ../../py-pixi-build-backend
        subdir: win-64
packages:
- conda: https://prefix.dev/conda-forge/linux-64/_libgcc_mutex-0.1-conda_forge.tar.bz2
  sha256: fe51de6107f9edc7aa4f786a70f4a883943bc9d39b3bb7307c04c41410990726
  md5: d7c89558ba9fa0495403155b64376d81
  license: None
  size: 2562
  timestamp: 1578324546067
- conda: https://prefix.dev/conda-forge/linux-64/_openmp_mutex-4.5-2_gnu.tar.bz2
  build_number: 16
  sha256: fbe2c5e56a653bebb982eda4876a9178aedfc2b545f25d0ce9c4c0b508253d22
  md5: 73aaf86a425cc6e73fcf236a5a46396d
  depends:
  - _libgcc_mutex 0.1 conda_forge
  - libgomp >=7.5.0
  constrains:
  - openmp_impl 9999
  license: BSD-3-Clause
  license_family: BSD
  size: 23621
  timestamp: 1650670423406
- conda: https://prefix.dev/conda-forge/noarch/_python_abi3_support-1.0-hd8ed1ab_2.conda
  sha256: a3967b937b9abf0f2a99f3173fa4630293979bd1644709d89580e7c62a544661
  md5: aaa2a381ccc56eac91d63b6c1240312f
  depends:
  - cpython
  - python-gil
  license: MIT
  license_family: MIT
  size: 8191
  timestamp: 1744137672556
- conda: https://prefix.dev/conda-forge/noarch/annotated-types-0.7.0-pyhd8ed1ab_1.conda
  sha256: e0ea1ba78fbb64f17062601edda82097fcf815012cf52bb704150a2668110d48
  md5: 2934f256a8acfe48f6ebb4fce6cde29c
  depends:
  - python >=3.9
  - typing-extensions >=4.0.0
  license: MIT
  license_family: MIT
  size: 18074
  timestamp: 1733247158254
- conda: https://prefix.dev/conda-forge/linux-64/binutils_impl_linux-64-2.44-hdf8817f_2.conda
  sha256: 014eda0be99345946706a8141ecf32f619c731152831b85e4a752b4917c4528c
  md5: f0716b5f7e87e83678d50da21e7a54b4
  depends:
  - ld_impl_linux-64 2.44 ha97dd6f_2
  - sysroot_linux-64
  license: GPL-3.0-only
  license_family: GPL
  size: 3797704
  timestamp: 1758810925961
- conda: https://prefix.dev/conda-forge/linux-64/bzip2-1.0.8-hda65f42_8.conda
  sha256: c30daba32ddebbb7ded490f0e371eae90f51e72db620554089103b4a6934b0d5
  md5: 51a19bba1b8ebfb60df25cde030b7ebc
  depends:
  - __glibc >=2.17,<3.0.a0
  - libgcc >=14
  license: bzip2-1.0.6
  license_family: BSD
  size: 260341
  timestamp: 1757437258798
- conda: https://prefix.dev/conda-forge/osx-arm64/bzip2-1.0.8-hd037594_8.conda
  sha256: b456200636bd5fecb2bec63f7e0985ad2097cf1b83d60ce0b6968dffa6d02aa1
  md5: 58fd217444c2a5701a44244faf518206
  depends:
  - __osx >=11.0
  license: bzip2-1.0.6
  license_family: BSD
  size: 125061
  timestamp: 1757437486465
- conda: https://prefix.dev/conda-forge/win-64/bzip2-1.0.8-h0ad9c76_8.conda
  sha256: d882712855624641f48aa9dc3f5feea2ed6b4e6004585d3616386a18186fe692
  md5: 1077e9333c41ff0be8edd1a5ec0ddace
  depends:
  - ucrt >=10.0.20348.0
  - vc >=14.3,<15
  - vc14_runtime >=14.44.35208
  license: bzip2-1.0.6
  license_family: BSD
  size: 55977
  timestamp: 1757437738856
- conda: https://prefix.dev/conda-forge/noarch/ca-certificates-2025.8.3-h4c7d964_0.conda
  sha256: 3b82f62baad3fd33827b01b0426e8203a2786c8f452f633740868296bcbe8485
  md5: c9e0c0f82f6e63323827db462b40ede8
  depends:
  - __win
  license: ISC
  size: 154489
  timestamp: 1754210967212
- conda: https://prefix.dev/conda-forge/noarch/ca-certificates-2025.8.3-hbd8a1cb_0.conda
  sha256: 837b795a2bb39b75694ba910c13c15fa4998d4bb2a622c214a6a5174b2ae53d1
  md5: 74784ee3d225fc3dca89edb635b4e5cc
  depends:
  - __unix
  license: ISC
  size: 154402
  timestamp: 1754210968730
- conda: https://prefix.dev/conda-forge/noarch/catkin_pkg-1.1.0-pyhd8ed1ab_0.conda
  sha256: fe602164dc1920551e1452543e22338d55d8a879959f12598c9674cf295c6341
  md5: 3e500faf80e42f26d422d849877d48c4
  depends:
  - docutils
  - packaging
  - pyparsing >=1.5.7
  - python >=3.10
  - python-dateutil
  - setuptools
  license: BSD-3-Clause
  license_family: BSD
  size: 54106
  timestamp: 1757558592553
- conda: https://prefix.dev/conda-forge/linux-64/clang-21.1.2-default_h36abe19_0.conda
  sha256: ea83dca0a9f2b38372a05394c2dddf61909cfa5d4e17e40a44ae64b4d9e5a0c7
  md5: ac71ad8b3bd77478e5cbb59131949ff0
  depends:
  - binutils_impl_linux-64
  - clang-21 21.1.2 default_h99862b1_0
  - libgcc-devel_linux-64
  - sysroot_linux-64
  license: Apache-2.0 WITH LLVM-exception
  license_family: Apache
  size: 24280
  timestamp: 1758876115407
- conda: https://prefix.dev/conda-forge/linux-64/clang-21-21.1.2-default_h99862b1_0.conda
  sha256: e5fbd04e70c6e5d73a91f4da613cc1fa31b753d23f42b0a971aac69c60bd63d2
  md5: 888c60b8514f39d92c17906acac0b2d6
  depends:
  - __glibc >=2.17,<3.0.a0
  - libclang-cpp21.1 21.1.2 default_h99862b1_0
  - libgcc >=14
  - libllvm21 >=21.1.2,<21.2.0a0
  - libstdcxx >=14
  license: Apache-2.0 WITH LLVM-exception
  license_family: Apache
  size: 828918
  timestamp: 1758876066009
- conda: https://prefix.dev/conda-forge/noarch/colorama-0.4.6-pyhd8ed1ab_1.conda
  sha256: ab29d57dc70786c1269633ba3dff20288b81664d3ff8d21af995742e2bb03287
  md5: 962b9857ee8e7018c22f2776ffa0b2d7
  depends:
  - python >=3.9
  license: BSD-3-Clause
  license_family: BSD
  size: 27011
  timestamp: 1733218222191
- conda: https://prefix.dev/conda-forge/noarch/cpython-3.12.11-py312hd8ed1ab_0.conda
  noarch: generic
  sha256: 7e7bc8e73a2f3736444a8564cbece7216464c00f0bc38e604b0c792ff60d621a
  md5: e5279009e7a7f7edd3cd2880c502b3cc
  depends:
  - python >=3.12,<3.13.0a0
  - python_abi * *_cp312
  license: Python-2.0
  size: 45852
  timestamp: 1749047748072
- conda: https://prefix.dev/conda-forge/noarch/cpython-3.13.7-py313hd8ed1ab_100.conda
  noarch: generic
  sha256: e9ac20662d1c97ef96e44751a78c0057ec308f7cc208ef1fbdc868993c9f5eb3
  md5: c5623ddbd37c5dafa7754a83f97de01e
  depends:
  - python >=3.13,<3.14.0a0
  - python_abi * *_cp313
  license: Python-2.0
  size: 48174
  timestamp: 1756909387263
- conda: https://prefix.dev/conda-forge/noarch/distro-1.9.0-pyhd8ed1ab_1.conda
  sha256: 5603c7d0321963bb9b4030eadabc3fd7ca6103a38475b4e0ed13ed6d97c86f4e
  md5: 0a2014fd9860f8b1eaa0b1f3d3771a08
  depends:
  - python >=3.9
  license: Apache-2.0
  license_family: APACHE
  size: 41773
  timestamp: 1734729953882
- conda: https://prefix.dev/conda-forge/noarch/docutils-0.22.2-pyhd8ed1ab_0.conda
  sha256: dd02330f2ecca4a489a001e5ec66ee8aa50773dc2c621c8fc7053b454d9a27b2
  md5: ba6a7a1c262587d333761b0cda2bbd28
  depends:
  - python >=3.10
  license: CC-PDDC AND BSD-3-Clause AND BSD-2-Clause AND ZPL-2.1
  size: 437394
  timestamp: 1758409808966
- conda: https://prefix.dev/conda-forge/noarch/exceptiongroup-1.3.0-pyhd8ed1ab_0.conda
  sha256: ce61f4f99401a4bd455b89909153b40b9c823276aefcbb06f2044618696009ca
  md5: 72e42d28960d875c7654614f8b50939a
  depends:
  - python >=3.9
  - typing_extensions >=4.6.0
  license: MIT and PSF-2.0
  size: 21284
  timestamp: 1746947398083
- conda: https://prefix.dev/conda-forge/linux-64/icu-75.1-he02047a_0.conda
  sha256: 71e750d509f5fa3421087ba88ef9a7b9be11c53174af3aa4d06aff4c18b38e8e
  md5: 8b189310083baabfb622af68fd9d3ae3
  depends:
  - __glibc >=2.17,<3.0.a0
  - libgcc-ng >=12
  - libstdcxx-ng >=12
  license: MIT
  license_family: MIT
  size: 12129203
  timestamp: 1720853576813
- conda: https://prefix.dev/conda-forge/osx-arm64/icu-75.1-hfee45f7_0.conda
  sha256: 9ba12c93406f3df5ab0a43db8a4b4ef67a5871dfd401010fbe29b218b2cbe620
  md5: 5eb22c1d7b3fc4abb50d92d621583137
  depends:
  - __osx >=11.0
  license: MIT
  license_family: MIT
  size: 11857802
  timestamp: 1720853997952
- conda: https://prefix.dev/conda-forge/noarch/iniconfig-2.0.0-pyhd8ed1ab_1.conda
  sha256: 0ec8f4d02053cd03b0f3e63168316530949484f80e16f5e2fb199a1d117a89ca
  md5: 6837f3eff7dcea42ecd714ce1ac2b108
  depends:
  - python >=3.9
  license: MIT
  license_family: MIT
  size: 11474
  timestamp: 1733223232820
- conda: https://prefix.dev/conda-forge/noarch/kernel-headers_linux-64-4.18.0-he073ed8_8.conda
  sha256: 305c22a251db227679343fd73bfde121e555d466af86e537847f4c8b9436be0d
  md5: ff007ab0f0fdc53d245972bba8a6d40c
  constrains:
  - sysroot_linux-64 ==2.28
  license: LGPL-2.0-or-later AND LGPL-2.0-or-later WITH exceptions AND GPL-2.0-or-later
  license_family: GPL
  size: 1272697
  timestamp: 1752669126073
- conda: https://prefix.dev/conda-forge/linux-64/ld_impl_linux-64-2.44-ha97dd6f_2.conda
  sha256: 707dfb8d55d7a5c6f95c772d778ef07a7ca85417d9971796f7d3daad0b615de8
  md5: 14bae321b8127b63cba276bd53fac237
  depends:
  - __glibc >=2.17,<3.0.a0
  constrains:
  - binutils_impl_linux-64 2.44
  license: GPL-3.0-only
  license_family: GPL
  size: 747158
  timestamp: 1758810907507
- conda: https://prefix.dev/conda-forge/linux-64/libclang-cpp21.1-21.1.2-default_h99862b1_0.conda
  sha256: 61aa5bb5f2e61cfdb2a3d66ea72f829a1a7056674acd002f5bf0de1c0e39b29e
  md5: 4ddb1793f7c9493e24f2034ff0a19cff
  depends:
  - __glibc >=2.17,<3.0.a0
  - libgcc >=14
  - libllvm21 >=21.1.2,<21.2.0a0
  - libstdcxx >=14
  license: Apache-2.0 WITH LLVM-exception
  license_family: Apache
  size: 21082467
  timestamp: 1758875974778
- conda: https://prefix.dev/conda-forge/linux-64/libexpat-2.7.1-hecca717_0.conda
  sha256: da2080da8f0288b95dd86765c801c6e166c4619b910b11f9a8446fb852438dc2
  md5: 4211416ecba1866fab0c6470986c22d6
  depends:
  - __glibc >=2.17,<3.0.a0
  - libgcc >=14
  constrains:
  - expat 2.7.1.*
  license: MIT
  license_family: MIT
  size: 74811
  timestamp: 1752719572741
- conda: https://prefix.dev/conda-forge/osx-arm64/libexpat-2.7.1-hec049ff_0.conda
  sha256: 8fbb17a56f51e7113ed511c5787e0dec0d4b10ef9df921c4fd1cccca0458f648
  md5: b1ca5f21335782f71a8bd69bdc093f67
  depends:
  - __osx >=11.0
  constrains:
  - expat 2.7.1.*
  license: MIT
  license_family: MIT
  size: 65971
  timestamp: 1752719657566
- conda: https://prefix.dev/conda-forge/win-64/libexpat-2.7.1-hac47afa_0.conda
  sha256: 8432ca842bdf8073ccecf016ccc9140c41c7114dc4ec77ca754551c01f780845
  md5: 3608ffde260281fa641e70d6e34b1b96
  depends:
  - ucrt >=10.0.20348.0
  - vc >=14.3,<15
  - vc14_runtime >=14.44.35208
  constrains:
  - expat 2.7.1.*
  license: MIT
  license_family: MIT
  size: 141322
  timestamp: 1752719767870
- conda: https://prefix.dev/conda-forge/linux-64/libffi-3.4.6-h2dba641_1.conda
  sha256: 764432d32db45466e87f10621db5b74363a9f847d2b8b1f9743746cd160f06ab
  md5: ede4673863426c0883c0063d853bbd85
  depends:
  - __glibc >=2.17,<3.0.a0
  - libgcc >=13
  license: MIT
  license_family: MIT
  size: 57433
  timestamp: 1743434498161
- conda: https://prefix.dev/conda-forge/osx-arm64/libffi-3.4.6-h1da3d7d_1.conda
  sha256: c6a530924a9b14e193ea9adfe92843de2a806d1b7dbfd341546ece9653129e60
  md5: c215a60c2935b517dcda8cad4705734d
  depends:
  - __osx >=11.0
  license: MIT
  license_family: MIT
  size: 39839
  timestamp: 1743434670405
- conda: https://prefix.dev/conda-forge/win-64/libffi-3.4.6-h537db12_1.conda
  sha256: d3b0b8812eab553d3464bbd68204f007f1ebadf96ce30eb0cbc5159f72e353f5
  md5: 85d8fa5e55ed8f93f874b3b23ed54ec6
  depends:
  - ucrt >=10.0.20348.0
  - vc >=14.2,<15
  - vc14_runtime >=14.29.30139
  license: MIT
  license_family: MIT
  size: 44978
  timestamp: 1743435053850
- conda: https://prefix.dev/conda-forge/linux-64/libgcc-15.1.0-h767d61c_5.conda
  sha256: 0caed73aac3966bfbf5710e06c728a24c6c138605121a3dacb2e03440e8baa6a
  md5: 264fbfba7fb20acf3b29cde153e345ce
  depends:
  - __glibc >=2.17,<3.0.a0
  - _openmp_mutex >=4.5
  constrains:
  - libgomp 15.1.0 h767d61c_5
  - libgcc-ng ==15.1.0=*_5
  license: GPL-3.0-only WITH GCC-exception-3.1
  license_family: GPL
  size: 824191
  timestamp: 1757042543820
- conda: https://prefix.dev/conda-forge/noarch/libgcc-devel_linux-64-15.1.0-h4c094af_105.conda
  sha256: 714648a02a42bf9c9ee63be4d56ee88de0c66e3b1c8f041995512173b0482278
  md5: a38922dbdf037d78b3d00d6d0a0399da
  depends:
  - __unix
  license: GPL-3.0-only WITH GCC-exception-3.1
  license_family: GPL
  size: 2728198
  timestamp: 1757042471636
- conda: https://prefix.dev/conda-forge/linux-64/libgcc-ng-15.1.0-h69a702a_5.conda
  sha256: f54bb9c3be12b24be327f4c1afccc2969712e0b091cdfbd1d763fb3e61cda03f
  md5: 069afdf8ea72504e48d23ae1171d951c
  depends:
  - libgcc 15.1.0 h767d61c_5
  license: GPL-3.0-only WITH GCC-exception-3.1
  license_family: GPL
  size: 29187
  timestamp: 1757042549554
- conda: https://prefix.dev/conda-forge/linux-64/libgomp-15.1.0-h767d61c_5.conda
  sha256: 125051d51a8c04694d0830f6343af78b556dd88cc249dfec5a97703ebfb1832d
  md5: dcd5ff1940cd38f6df777cac86819d60
  depends:
  - __glibc >=2.17,<3.0.a0
  license: GPL-3.0-only WITH GCC-exception-3.1
  license_family: GPL
  size: 447215
  timestamp: 1757042483384
- conda: https://prefix.dev/conda-forge/linux-64/libhwloc-2.12.1-default_h7f8ec31_1002.conda
  sha256: f7fbc792dbcd04bf27219c765c10c239937b34c6c1a1f77a5827724753e02da1
  md5: c01021ae525a76fe62720c7346212d74
  depends:
  - __glibc >=2.17,<3.0.a0
  - libgcc >=14
  - libstdcxx >=14
  - libxml2
  - libxml2-16 >=2.14.6
  license: BSD-3-Clause
  license_family: BSD
  size: 2450642
  timestamp: 1757624375958
- conda: https://prefix.dev/conda-forge/linux-64/libiconv-1.18-h3b78370_2.conda
  sha256: c467851a7312765447155e071752d7bf9bf44d610a5687e32706f480aad2833f
  md5: 915f5995e94f60e9a4826e0b0920ee88
  depends:
  - __glibc >=2.17,<3.0.a0
  - libgcc >=14
  license: LGPL-2.1-only
  size: 790176
  timestamp: 1754908768807
- conda: https://prefix.dev/conda-forge/linux-64/libllvm21-21.1.2-hf7376ad_0.conda
  sha256: 8a18dc5e1d46cb2be46658c3c8c5afba2a3ca9866c679d4a310084d257d7c24f
  md5: 85ccb5afca5e1fa67364ea19154e8148
  depends:
  - __glibc >=2.17,<3.0.a0
  - libgcc >=14
  - libstdcxx >=14
  - libxml2
  - libxml2-16 >=2.14.6
  - libzlib >=1.3.1,<2.0a0
  - zstd >=1.5.7,<1.6.0a0
  license: Apache-2.0 WITH LLVM-exception
  license_family: Apache
  size: 44347174
  timestamp: 1758823362425
- conda: https://prefix.dev/conda-forge/linux-64/liblzma-5.8.1-hb9d3cd8_2.conda
  sha256: f2591c0069447bbe28d4d696b7fcb0c5bd0b4ac582769b89addbcf26fb3430d8
  md5: 1a580f7796c7bf6393fddb8bbbde58dc
  depends:
  - __glibc >=2.17,<3.0.a0
  - libgcc >=13
  constrains:
  - xz 5.8.1.*
  license: 0BSD
  size: 112894
  timestamp: 1749230047870
- conda: https://prefix.dev/conda-forge/osx-arm64/liblzma-5.8.1-h39f12f2_2.conda
  sha256: 0cb92a9e026e7bd4842f410a5c5c665c89b2eb97794ffddba519a626b8ce7285
  md5: d6df911d4564d77c4374b02552cb17d1
  depends:
  - __osx >=11.0
  constrains:
  - xz 5.8.1.*
  license: 0BSD
  size: 92286
  timestamp: 1749230283517
- conda: https://prefix.dev/conda-forge/win-64/liblzma-5.8.1-h2466b09_2.conda
  sha256: 55764956eb9179b98de7cc0e55696f2eff8f7b83fc3ebff5e696ca358bca28cc
  md5: c15148b2e18da456f5108ccb5e411446
  depends:
  - ucrt >=10.0.20348.0
  - vc >=14.2,<15
  - vc14_runtime >=14.29.30139
  constrains:
  - xz 5.8.1.*
  license: 0BSD
  size: 104935
  timestamp: 1749230611612
- conda: https://prefix.dev/conda-forge/linux-64/libmpdec-4.0.0-hb9d3cd8_0.conda
  sha256: 3aa92d4074d4063f2a162cd8ecb45dccac93e543e565c01a787e16a43501f7ee
  md5: c7e925f37e3b40d893459e625f6a53f1
  depends:
  - __glibc >=2.17,<3.0.a0
  - libgcc >=13
  license: BSD-2-Clause
  license_family: BSD
  size: 91183
  timestamp: 1748393666725
- conda: https://prefix.dev/conda-forge/osx-arm64/libmpdec-4.0.0-h5505292_0.conda
  sha256: 0a1875fc1642324ebd6c4ac864604f3f18f57fbcf558a8264f6ced028a3c75b2
  md5: 85ccccb47823dd9f7a99d2c7f530342f
  depends:
  - __osx >=11.0
  license: BSD-2-Clause
  license_family: BSD
  size: 71829
  timestamp: 1748393749336
- conda: https://prefix.dev/conda-forge/win-64/libmpdec-4.0.0-h2466b09_0.conda
  sha256: fc529fc82c7caf51202cc5cec5bb1c2e8d90edbac6d0a4602c966366efe3c7bf
  md5: 74860100b2029e2523cf480804c76b9b
  depends:
  - ucrt >=10.0.20348.0
  - vc >=14.2,<15
  - vc14_runtime >=14.29.30139
  license: BSD-2-Clause
  license_family: BSD
  size: 88657
  timestamp: 1723861474602
- conda: https://prefix.dev/conda-forge/linux-64/libnsl-2.0.1-hb9d3cd8_1.conda
  sha256: 927fe72b054277cde6cb82597d0fcf6baf127dcbce2e0a9d8925a68f1265eef5
  md5: d864d34357c3b65a4b731f78c0801dc4
  depends:
  - __glibc >=2.17,<3.0.a0
  - libgcc >=13
  license: LGPL-2.1-only
  license_family: GPL
  size: 33731
  timestamp: 1750274110928
- conda: https://prefix.dev/conda-forge/linux-64/libsqlite-3.50.4-h0c1763c_0.conda
  sha256: 6d9c32fc369af5a84875725f7ddfbfc2ace795c28f246dc70055a79f9b2003da
  md5: 0b367fad34931cb79e0d6b7e5c06bb1c
  depends:
  - __glibc >=2.17,<3.0.a0
  - libgcc >=14
  - libzlib >=1.3.1,<2.0a0
  license: blessing
  size: 932581
  timestamp: 1753948484112
- conda: https://prefix.dev/conda-forge/osx-arm64/libsqlite-3.50.4-h4237e3c_0.conda
  sha256: 802ebe62e6bc59fc26b26276b793e0542cfff2d03c086440aeaf72fb8bbcec44
  md5: 1dcb0468f5146e38fae99aef9656034b
  depends:
  - __osx >=11.0
  - icu >=75.1,<76.0a0
  - libzlib >=1.3.1,<2.0a0
  license: blessing
  size: 902645
  timestamp: 1753948599139
- conda: https://prefix.dev/conda-forge/win-64/libsqlite-3.50.4-hf5d6505_0.conda
  sha256: 5dc4f07b2d6270ac0c874caec53c6984caaaa84bc0d3eb593b0edf3dc8492efa
  md5: ccb20d946040f86f0c05b644d5eadeca
  depends:
  - ucrt >=10.0.20348.0
  - vc >=14.3,<15
  - vc14_runtime >=14.44.35208
  license: blessing
  size: 1288499
  timestamp: 1753948889360
- conda: https://prefix.dev/conda-forge/linux-64/libstdcxx-15.1.0-h8f9b012_5.conda
  sha256: 0f5f61cab229b6043541c13538d75ce11bd96fb2db76f94ecf81997b1fde6408
  md5: 4e02a49aaa9d5190cb630fa43528fbe6
  depends:
  - __glibc >=2.17,<3.0.a0
  - libgcc 15.1.0 h767d61c_5
  license: GPL-3.0-only WITH GCC-exception-3.1
  license_family: GPL
  size: 3896432
  timestamp: 1757042571458
- conda: https://prefix.dev/conda-forge/linux-64/libstdcxx-ng-15.1.0-h4852527_5.conda
  sha256: 7b8cabbf0ab4fe3581ca28fe8ca319f964078578a51dd2ca3f703c1d21ba23ff
  md5: 8bba50c7f4679f08c861b597ad2bda6b
  depends:
  - libstdcxx 15.1.0 h8f9b012_5
  license: GPL-3.0-only WITH GCC-exception-3.1
  license_family: GPL
  size: 29233
  timestamp: 1757042603319
- conda: https://prefix.dev/conda-forge/linux-64/libuuid-2.41.2-he9a06e4_0.conda
  sha256: e5ec6d2ad7eef538ddcb9ea62ad4346fde70a4736342c4ad87bd713641eb9808
  md5: 80c07c68d2f6870250959dcc95b209d1
  depends:
  - __glibc >=2.17,<3.0.a0
  - libgcc >=14
  license: BSD-3-Clause
  license_family: BSD
  size: 37135
  timestamp: 1758626800002
- conda: https://prefix.dev/conda-forge/linux-64/libxcrypt-4.4.36-hd590300_1.conda
  sha256: 6ae68e0b86423ef188196fff6207ed0c8195dd84273cb5623b85aa08033a410c
  md5: 5aa797f8787fe7a17d1b0821485b5adc
  depends:
  - libgcc-ng >=12
  license: LGPL-2.1-or-later
  size: 100393
  timestamp: 1702724383534
- conda: https://prefix.dev/conda-forge/linux-64/libxml2-2.15.0-h26afc86_1.conda
  sha256: 4310577d7eea817d35a1c05e1e54575b06ce085d73e6dd59aa38523adf50168f
  md5: 8337b675e0cad517fbcb3daf7588087a
  depends:
  - __glibc >=2.17,<3.0.a0
  - icu >=75.1,<76.0a0
  - libgcc >=14
  - libiconv >=1.18,<2.0a0
  - liblzma >=5.8.1,<6.0a0
  - libxml2-16 2.15.0 ha9997c6_1
  - libzlib >=1.3.1,<2.0a0
  license: MIT
  license_family: MIT
  size: 45363
  timestamp: 1758640621036
- conda: https://prefix.dev/conda-forge/linux-64/libxml2-16-2.15.0-ha9997c6_1.conda
  sha256: 5420ea77505a8d5ca7b5351ddb2da7e8a178052fccf8fca00189af7877608e89
  md5: b24dd2bd61cd8e4f8a13ee2a945a723c
  depends:
  - __glibc >=2.17,<3.0.a0
  - icu >=75.1,<76.0a0
  - libgcc >=14
  - libiconv >=1.18,<2.0a0
  - liblzma >=5.8.1,<6.0a0
  - libzlib >=1.3.1,<2.0a0
  constrains:
  - libxml2 2.15.0
  license: MIT
  license_family: MIT
  size: 556276
  timestamp: 1758640612398
- conda: https://prefix.dev/conda-forge/linux-64/libzlib-1.3.1-hb9d3cd8_2.conda
  sha256: d4bfe88d7cb447768e31650f06257995601f89076080e76df55e3112d4e47dc4
  md5: edb0dca6bc32e4f4789199455a1dbeb8
  depends:
  - __glibc >=2.17,<3.0.a0
  - libgcc >=13
  constrains:
  - zlib 1.3.1 *_2
  license: Zlib
  license_family: Other
  size: 60963
  timestamp: 1727963148474
- conda: https://prefix.dev/conda-forge/osx-arm64/libzlib-1.3.1-h8359307_2.conda
  sha256: ce34669eadaba351cd54910743e6a2261b67009624dbc7daeeafdef93616711b
  md5: 369964e85dc26bfe78f41399b366c435
  depends:
  - __osx >=11.0
  constrains:
  - zlib 1.3.1 *_2
  license: Zlib
  license_family: Other
  size: 46438
  timestamp: 1727963202283
- conda: https://prefix.dev/conda-forge/win-64/libzlib-1.3.1-h2466b09_2.conda
  sha256: ba945c6493449bed0e6e29883c4943817f7c79cbff52b83360f7b341277c6402
  md5: 41fbfac52c601159df6c01f875de31b9
  depends:
  - ucrt >=10.0.20348.0
  - vc >=14.2,<15
  - vc14_runtime >=14.29.30139
  constrains:
  - zlib 1.3.1 *_2
  license: Zlib
  license_family: Other
  size: 55476
  timestamp: 1727963768015
- conda: https://prefix.dev/conda-forge/linux-64/mimalloc-3.1.5-h54a6638_0.conda
  sha256: c3ea2cc85167c5c14145d59c7b861818b9fa5461ef24f8bc1f277d5d3997b0e6
  md5: dfa4c299d528a457ae3b47ba7ff5f1fd
  depends:
  - libgcc >=14
  - libstdcxx >=14
  - libgcc >=14
  - __glibc >=2.17,<3.0.a0
  license: MIT
  license_family: MIT
  size: 103866
  timestamp: 1752824520127
- conda: https://prefix.dev/conda-forge/linux-64/mold-2.40.2-hd1b2760_1.conda
  sha256: 3eecd6691642ad154ef56083ed2769c6296c31c0502d01b4a1092662ce0a7e00
  md5: 1954aec313cb3305eb9e4524e54548b0
  depends:
  - __glibc >=2.17,<3.0.a0
  - libgcc >=14
  - libstdcxx >=14
  - libzlib >=1.3.1,<2.0a0
  - mimalloc >=3.1.5,<3.1.6.0a0
  - openssl >=3.5.1,<4.0a0
  - tbb >=2021.13.0
  - zstd >=1.5.7,<1.6.0a0
  license: MIT
  license_family: MIT
  size: 3028876
  timestamp: 1752868577231
- conda: https://prefix.dev/conda-forge/linux-64/mypy-1.18.2-py312h4c3975b_0.conda
  sha256: fb90735bc355263cde3b3af4fff62dafa9d14b0aacb46f644c8ea7e82a9fd133
  md5: 25163f59343531e356658848bde3fc7c
  depends:
  - __glibc >=2.17,<3.0.a0
  - libgcc >=14
  - mypy_extensions >=1.0.0
  - pathspec >=0.9.0
  - psutil >=4.0
  - python >=3.12,<3.13.0a0
  - python_abi 3.12.* *_cp312
  - typing_extensions >=4.6.0
  license: MIT
  license_family: MIT
  size: 19541793
  timestamp: 1758278722332
- conda: https://prefix.dev/conda-forge/osx-arm64/mypy-1.18.2-py313h6535dbc_0.conda
  sha256: 6e2290e4a7ded8577a010669a889daeb913f695b28c0208d68959531b3ef9030
  md5: 28f9e7fc622b5214c8f859a210a8d40f
  depends:
  - __osx >=11.0
  - mypy_extensions >=1.0.0
  - pathspec >=0.9.0
  - psutil >=4.0
  - python >=3.13,<3.14.0a0
  - python >=3.13,<3.14.0a0 *_cp313
  - python_abi 3.13.* *_cp313
  - typing_extensions >=4.6.0
  license: MIT
  license_family: MIT
  size: 10883940
  timestamp: 1758279614368
- conda: https://prefix.dev/conda-forge/win-64/mypy-1.18.2-py313h5ea7bf4_0.conda
  sha256: 342bd9afea12d8016fab91297a604ad6f4a3f9e0fd112d9f62dfb0a462747e2b
  md5: 8a1d0d6238a68322a36e806ea1f40a1d
  depends:
  - mypy_extensions >=1.0.0
  - pathspec >=0.9.0
  - psutil >=4.0
  - python >=3.13,<3.14.0a0
  - python_abi 3.13.* *_cp313
  - typing_extensions >=4.6.0
  - ucrt >=10.0.20348.0
  - vc >=14.3,<15
  - vc14_runtime >=14.44.35208
  license: MIT
  license_family: MIT
  size: 8648616
  timestamp: 1758278664539
- conda: https://prefix.dev/conda-forge/noarch/mypy_extensions-1.1.0-pyha770c72_0.conda
  sha256: 6ed158e4e5dd8f6a10ad9e525631e35cee8557718f83de7a4e3966b1f772c4b1
  md5: e9c622e0d00fa24a6292279af3ab6d06
  depends:
  - python >=3.9
  license: MIT
  license_family: MIT
  size: 11766
  timestamp: 1745776666688
- conda: https://prefix.dev/conda-forge/linux-64/ncurses-6.5-h2d0b736_3.conda
  sha256: 3fde293232fa3fca98635e1167de6b7c7fda83caf24b9d6c91ec9eefb4f4d586
  md5: 47e340acb35de30501a76c7c799c41d7
  depends:
  - __glibc >=2.17,<3.0.a0
  - libgcc >=13
  license: X11 AND BSD-3-Clause
  size: 891641
  timestamp: 1738195959188
- conda: https://prefix.dev/conda-forge/osx-arm64/ncurses-6.5-h5e97a16_3.conda
  sha256: 2827ada40e8d9ca69a153a45f7fd14f32b2ead7045d3bbb5d10964898fe65733
  md5: 068d497125e4bf8a66bf707254fff5ae
  depends:
  - __osx >=11.0
  license: X11 AND BSD-3-Clause
  size: 797030
  timestamp: 1738196177597
- conda: https://prefix.dev/conda-forge/linux-64/openssl-3.5.4-h26f9b46_0.conda
  sha256: e807f3bad09bdf4075dbb4168619e14b0c0360bacb2e12ef18641a834c8c5549
  md5: 14edad12b59ccbfa3910d42c72adc2a0
  depends:
  - __glibc >=2.17,<3.0.a0
  - ca-certificates
  - libgcc >=14
  license: Apache-2.0
  license_family: Apache
  size: 3119624
  timestamp: 1759324353651
- conda: https://prefix.dev/conda-forge/osx-arm64/openssl-3.5.4-h5503f6c_0.conda
  sha256: f0512629f9589392c2fb9733d11e753d0eab8fc7602f96e4d7f3bd95c783eb07
  md5: 71118318f37f717eefe55841adb172fd
  depends:
  - __osx >=11.0
  - ca-certificates
  license: Apache-2.0
  license_family: Apache
  size: 3067808
  timestamp: 1759324763146
- conda: https://prefix.dev/conda-forge/win-64/openssl-3.5.4-h725018a_0.conda
  sha256: 5ddc1e39e2a8b72db2431620ad1124016f3df135f87ebde450d235c212a61994
  md5: f28ffa510fe055ab518cbd9d6ddfea23
  depends:
  - ca-certificates
  - ucrt >=10.0.20348.0
  - vc >=14.3,<15
  - vc14_runtime >=14.44.35208
  license: Apache-2.0
  license_family: Apache
  size: 9218823
  timestamp: 1759326176247
- conda: https://prefix.dev/conda-forge/noarch/packaging-25.0-pyh29332c3_1.conda
  sha256: 289861ed0c13a15d7bbb408796af4de72c2fe67e2bcb0de98f4c3fce259d7991
  md5: 58335b26c38bf4a20f399384c33cbcf9
  depends:
  - python >=3.8
  - python
  license: Apache-2.0
  license_family: APACHE
  size: 62477
  timestamp: 1745345660407
- conda: https://prefix.dev/conda-forge/linux-64/patchelf-0.18.0-h3f2d84a_2.conda
  sha256: 2f1caf273c7816fcff6e8438138c29d08264f8371dc0e23f86e993ccc7e978dc
  md5: 5a6bde274af5252392b446ead19047d0
  depends:
  - __glibc >=2.17,<3.0.a0
  - libgcc >=13
  - libstdcxx >=13
  - libgcc >=13
  license: GPL-3.0-or-later
  license_family: GPL
  size: 136130
  timestamp: 1745559387060
- conda: https://prefix.dev/conda-forge/noarch/pathspec-0.12.1-pyhd8ed1ab_1.conda
  sha256: 9f64009cdf5b8e529995f18e03665b03f5d07c0b17445b8badef45bde76249ee
  md5: 617f15191456cc6a13db418a275435e5
  depends:
  - python >=3.9
  license: MPL-2.0
  license_family: MOZILLA
  size: 41075
  timestamp: 1733233471940
- conda: https://prefix.dev/pixi-build-backends/noarch/pixi-build-api-version-2-h4616a5c_0.conda
  sha256: 979923a7a3092e7e851c3e745e282bd5bceee282ae3a98194f885c14fd5df1d6
  license: BSD-3-Clause
  size: 2890
  timestamp: 1756725992228
- conda: .
  name: pixi-build-ros
  version: 0.2.0
  build: pyh4616a5c_0
  subdir: noarch
  depends:
  - python >=3.10
  - python *
  - rosdistro
  - pydantic >=2.8.2,<3
  - py_rattler >=0.15.0,<0.16
  - catkin_pkg
  - pyyaml
  - pixi-build-api-version >=2,<3
  - typing-extensions
  - py-pixi-build-backend
  input:
    hash: d3c5eecbf1fad1894b7efc02f5a041f0417a76c9058714433ad4a6ce15d17d3e
    globs:
    - pyproject.toml
  sources:
    py-pixi-build-backend:
      path: ../../py-pixi-build-backend
- conda: https://prefix.dev/conda-forge/noarch/pixi-pycharm-0.0.9-unix_hf108a03_0.conda
  sha256: adb49cb011bc758a18d7729431d393c96b1686e9cb8b2b0a76f158a20a590743
  md5: 178205e98910428bf7411888adf63033
  depends:
  - __unix
  - python >=3.8
  license: BSD-3-Clause
  license_family: BSD
  size: 6681
  timestamp: 1758810290525
- conda: https://prefix.dev/conda-forge/noarch/pixi-pycharm-0.0.9-win_hba80fca_0.conda
  sha256: 22c6fedb771249e8b9723a916a3dc558b74681d3d8c2f118667cba81851f2002
  md5: de239ce0ba6c1b8d4bdd791650d8067c
  depends:
  - __win
  - python >=3.8
  license: BSD-3-Clause
  license_family: BSD
  size: 6687
  timestamp: 1758810287418
- conda: https://prefix.dev/conda-forge/noarch/pluggy-1.6.0-pyhd8ed1ab_0.conda
  sha256: a8eb555eef5063bbb7ba06a379fa7ea714f57d9741fe0efdb9442dbbc2cccbcc
  md5: 7da7ccd349dbf6487a7778579d2bb971
  depends:
  - python >=3.9
  license: MIT
  license_family: MIT
  size: 24246
  timestamp: 1747339794916
- conda: https://prefix.dev/conda-forge/linux-64/psutil-7.1.0-py312h4c3975b_0.conda
  sha256: 15484f43cf8a5c08b073a28e9789bc76abaf5ef328148d00ad0c1f05079a9455
  md5: d99ab14339ac25676f1751b76b26c9b2
  depends:
  - __glibc >=2.17,<3.0.a0
  - libgcc >=14
  - python >=3.12,<3.13.0a0
  - python_abi 3.12.* *_cp312
  license: BSD-3-Clause
  license_family: BSD
  size: 475455
  timestamp: 1758169358813
- conda: https://prefix.dev/conda-forge/osx-arm64/psutil-7.1.0-py313h6535dbc_0.conda
  sha256: e29785861f5a3af7feb010a5d58501994f672ca4c76a1676f5b80886dcce5613
  md5: 7ef1ef75e236bea54eebb1df1584f8ee
  depends:
  - __osx >=11.0
  - python >=3.13,<3.14.0a0
  - python >=3.13,<3.14.0a0 *_cp313
  - python_abi 3.13.* *_cp313
  license: BSD-3-Clause
  license_family: BSD
  size: 491438
  timestamp: 1758169690805
- conda: https://prefix.dev/conda-forge/win-64/psutil-7.1.0-py313h5ea7bf4_0.conda
  sha256: 7a4d59ab9d40bb16bb8e0d0c47a74aa3eb4f31be91b4bf245baa50ac1eb92b13
  md5: 6a0bc86fb86d7a3c3290ffde53dde0a6
  depends:
  - python >=3.13,<3.14.0a0
  - python_abi 3.13.* *_cp313
  - ucrt >=10.0.20348.0
  - vc >=14.3,<15
  - vc14_runtime >=14.44.35208
  license: BSD-3-Clause
  license_family: BSD
  size: 496306
  timestamp: 1758169597588
- conda: ../../py-pixi-build-backend
  name: py-pixi-build-backend
  version: 0.1.2
  build: hbf21a9e_0
  subdir: linux-64
  depends:
  - typing-extensions
  - pixi-build-api-version >=2,<3
  - python >=3.8
  - python_abi 3.12.* *_cp312
  constrains:
  - __glibc >=2.17
  license: BSD-3-Clause
  input:
    hash: 4f797a3726e1fd995cd6a259224fdc840cee844c3be917168c31f5afd2d0b739
    globs:
    - pyproject.toml
- conda: ../../py-pixi-build-backend
  name: py-pixi-build-backend
  version: 0.1.2
  build: hbf21a9e_0
  subdir: osx-arm64
  depends:
  - typing-extensions
  - pixi-build-api-version >=2,<3
  - python >=3.8
  - python_abi 3.13.* *_cp313
  constrains:
  - __osx >=11.0
  license: BSD-3-Clause
  input:
    hash: 4f797a3726e1fd995cd6a259224fdc840cee844c3be917168c31f5afd2d0b739
    globs:
    - pyproject.toml
- conda: ../../py-pixi-build-backend
  name: py-pixi-build-backend
  version: 0.1.2
  build: hbf21a9e_0
  subdir: win-64
  depends:
  - typing-extensions
  - pixi-build-api-version >=2,<3
  - python >=3.8
  - python_abi 3.13.* *_cp313
  license: BSD-3-Clause
  input:
    hash: 4f797a3726e1fd995cd6a259224fdc840cee844c3be917168c31f5afd2d0b739
    globs:
    - pyproject.toml
- conda: https://prefix.dev/conda-forge/linux-64/py-rattler-0.15.0-py310h045cca9_1.conda
  noarch: python
  sha256: b253c2816af3a31e867d997cf81bd47273b761995f9b8d564a8edf6c249c3e15
  md5: ba9dec6113540b11f74530e7bebf5414
  depends:
  - python
  - libgcc >=14
  - __glibc >=2.17,<3.0.a0
  - openssl >=3.5.3,<4.0a0
  - _python_abi3_support 1.*
  - cpython >=3.10
  constrains:
  - __glibc >=2.17
  license: BSD-3-Clause
  license_family: BSD
  size: 9613431
  timestamp: 1758953122602
- conda: https://prefix.dev/conda-forge/osx-arm64/py-rattler-0.15.0-py310h96aa460_1.conda
  noarch: python
  sha256: 120d72108833c57f389d32e2051a4582cbe1633ef4740fdb26c2aef932ee6766
  md5: ae9be48e1ef7a5c3d0507aac5a0a1e91
  depends:
  - python
  - __osx >=11.0
  - _python_abi3_support 1.*
  - cpython >=3.10
  - openssl >=3.5.3,<4.0a0
  constrains:
  - __osx >=11.0
  license: BSD-3-Clause
  license_family: BSD
  size: 8088883
  timestamp: 1758953226815
- conda: https://prefix.dev/conda-forge/win-64/py-rattler-0.15.0-py310hb39080a_1.conda
  noarch: python
  sha256: 6e3b79aa364d9fc8cfbd503584a47037b7d0e1def51cf73b14bf0588955143c5
  md5: 2d98d01431ca1262cb60877b8913f4a7
  depends:
  - python
  - vc >=14.3,<15
  - vc14_runtime >=14.44.35208
  - ucrt >=10.0.20348.0
  - vc >=14.3,<15
  - vc14_runtime >=14.44.35208
  - ucrt >=10.0.20348.0
  - _python_abi3_support 1.*
  - cpython >=3.10
  license: BSD-3-Clause
  license_family: BSD
  size: 9403973
  timestamp: 1758953148675
- conda: https://prefix.dev/conda-forge/noarch/py_rattler-0.15.0-h88c55c7_1.conda
  sha256: bcdeda04bd4ab10e5d017027a4dcfb6e851753703c3bc7aa68ffd25bef776394
  md5: 8dfec2bda6c2cf978b9a0cfafdc18fed
  depends:
  - py-rattler >=0.15.0,<0.15.1.0a0
  license: BSD-3-Clause
  license_family: BSD
  size: 4710
  timestamp: 1758953122602
- conda: https://prefix.dev/conda-forge/noarch/pydantic-2.11.9-pyh3cfb1c2_0.conda
  sha256: c3ec0c2202d109cdd5cac008bf7a42b67d4aa3c4cc14b4ee3e00a00541eabd88
  md5: a6db60d33fe1ad50314a46749267fdfc
  depends:
  - annotated-types >=0.6.0
  - pydantic-core 2.33.2
  - python >=3.10
  - typing-extensions >=4.6.1
  - typing-inspection >=0.4.0
  - typing_extensions >=4.12.2
  license: MIT
  license_family: MIT
  size: 307176
  timestamp: 1757881787287
- conda: https://prefix.dev/conda-forge/linux-64/pydantic-core-2.33.2-py312h680f630_0.conda
  sha256: 4d14d7634c8f351ff1e63d733f6bb15cba9a0ec77e468b0de9102014a4ddc103
  md5: cfbd96e5a0182dfb4110fc42dda63e57
  depends:
  - python
  - typing-extensions >=4.6.0,!=4.7.0
  - __glibc >=2.17,<3.0.a0
  - libgcc >=13
  - python_abi 3.12.* *_cp312
  constrains:
  - __glibc >=2.17
  license: MIT
  license_family: MIT
  size: 1890081
  timestamp: 1746625309715
- conda: https://prefix.dev/conda-forge/osx-arm64/pydantic-core-2.33.2-py313hf3ab51e_0.conda
  sha256: a70d31e04b81df4c98821668d87089279284d2dbcc70413f791eaa60b28f42fd
  md5: 0d5685f410c4234af909cde6fac63cb0
  depends:
  - python
  - typing-extensions >=4.6.0,!=4.7.0
  - python 3.13.* *_cp313
  - __osx >=11.0
  - python_abi 3.13.* *_cp313
  constrains:
  - __osx >=11.0
  license: MIT
  license_family: MIT
  size: 1720344
  timestamp: 1746625313921
- conda: https://prefix.dev/conda-forge/win-64/pydantic-core-2.33.2-py313ha8a9a3c_0.conda
  sha256: 14dc654f3bb8e5a489da6632cf91b421a32e0d1c521d4f0b64a6910ae51d5c8f
  md5: b3a8def3a1d2e94644e2a9c0b8717f4a
  depends:
  - python
  - typing-extensions >=4.6.0,!=4.7.0
  - vc >=14.2,<15
  - vc14_runtime >=14.29.30139
  - ucrt >=10.0.20348.0
  - vc >=14.2,<15
  - vc14_runtime >=14.29.30139
  - ucrt >=10.0.20348.0
  - python_abi 3.13.* *_cp313
  license: MIT
  license_family: MIT
  size: 1905166
  timestamp: 1746625395940
- conda: https://prefix.dev/conda-forge/noarch/pygments-2.19.2-pyhd8ed1ab_0.conda
  sha256: 5577623b9f6685ece2697c6eb7511b4c9ac5fb607c9babc2646c811b428fd46a
  md5: 6b6ece66ebcae2d5f326c77ef2c5a066
  depends:
  - python >=3.9
  license: BSD-2-Clause
  license_family: BSD
  size: 889287
  timestamp: 1750615908735
- conda: https://prefix.dev/conda-forge/noarch/pyparsing-3.2.5-pyhcf101f3_0.conda
  sha256: 6814b61b94e95ffc45ec539a6424d8447895fef75b0fec7e1be31f5beee883fb
  md5: 6c8979be6d7a17692793114fa26916e8
  depends:
  - python >=3.10
  - python
  license: MIT
  license_family: MIT
  size: 104044
  timestamp: 1758436411254
- conda: https://prefix.dev/conda-forge/noarch/pytest-8.4.2-pyhd8ed1ab_0.conda
  sha256: 41053d9893e379a3133bb9b557b98a3d2142fca474fb6b964ba5d97515f78e2d
  md5: 1f987505580cb972cf28dc5f74a0f81b
  depends:
  - colorama >=0.4
  - exceptiongroup >=1
  - iniconfig >=1
  - packaging >=20
  - pluggy >=1.5,<2
  - pygments >=2.7.2
  - python >=3.10
  - tomli >=1
  constrains:
  - pytest-faulthandler >=2
  license: MIT
  license_family: MIT
  size: 276734
  timestamp: 1757011891753
- conda: https://prefix.dev/conda-forge/linux-64/python-3.12.11-h9e4cc4f_0_cpython.conda
  sha256: 6cca004806ceceea9585d4d655059e951152fc774a471593d4f5138e6a54c81d
  md5: 94206474a5608243a10c92cefbe0908f
  depends:
  - __glibc >=2.17,<3.0.a0
  - bzip2 >=1.0.8,<2.0a0
  - ld_impl_linux-64 >=2.36.1
  - libexpat >=2.7.0,<3.0a0
  - libffi >=3.4.6,<3.5.0a0
  - libgcc >=13
  - liblzma >=5.8.1,<6.0a0
  - libnsl >=2.0.1,<2.1.0a0
  - libsqlite >=3.50.0,<4.0a0
  - libuuid >=2.38.1,<3.0a0
  - libxcrypt >=4.4.36
  - libzlib >=1.3.1,<2.0a0
  - ncurses >=6.5,<7.0a0
  - openssl >=3.5.0,<4.0a0
  - readline >=8.2,<9.0a0
  - tk >=8.6.13,<8.7.0a0
  - tzdata
  constrains:
  - python_abi 3.12.* *_cp312
  license: Python-2.0
  size: 31445023
  timestamp: 1749050216615
- conda: https://prefix.dev/conda-forge/linux-64/python-3.13.7-h2b335a9_100_cp313.conda
  build_number: 100
  sha256: 16cc30a5854f31ca6c3688337d34e37a79cdc518a06375fe3482ea8e2d6b34c8
  md5: 724dcf9960e933838247971da07fe5cf
  depends:
  - __glibc >=2.17,<3.0.a0
  - bzip2 >=1.0.8,<2.0a0
  - ld_impl_linux-64 >=2.36.1
  - libexpat >=2.7.1,<3.0a0
  - libffi >=3.4.6,<3.5.0a0
  - libgcc >=14
  - liblzma >=5.8.1,<6.0a0
  - libmpdec >=4.0.0,<5.0a0
  - libsqlite >=3.50.4,<4.0a0
  - libuuid >=2.38.1,<3.0a0
  - libzlib >=1.3.1,<2.0a0
  - ncurses >=6.5,<7.0a0
  - openssl >=3.5.2,<4.0a0
  - python_abi 3.13.* *_cp313
  - readline >=8.2,<9.0a0
  - tk >=8.6.13,<8.7.0a0
  - tzdata
  license: Python-2.0
  size: 33583088
  timestamp: 1756911465277
  python_site_packages_path: lib/python3.13/site-packages
- conda: https://prefix.dev/conda-forge/osx-arm64/python-3.13.7-h5c937ed_100_cp313.conda
  build_number: 100
  sha256: b9776cc330fa4836171a42e0e9d9d3da145d7702ba6ef9fad45e94f0f016eaef
  md5: 445d057271904b0e21e14b1fa1d07ba5
  depends:
  - __osx >=11.0
  - bzip2 >=1.0.8,<2.0a0
  - libexpat >=2.7.1,<3.0a0
  - libffi >=3.4.6,<3.5.0a0
  - liblzma >=5.8.1,<6.0a0
  - libmpdec >=4.0.0,<5.0a0
  - libsqlite >=3.50.4,<4.0a0
  - libzlib >=1.3.1,<2.0a0
  - ncurses >=6.5,<7.0a0
  - openssl >=3.5.2,<4.0a0
  - python_abi 3.13.* *_cp313
  - readline >=8.2,<9.0a0
  - tk >=8.6.13,<8.7.0a0
  - tzdata
  license: Python-2.0
  size: 11926240
  timestamp: 1756909724811
  python_site_packages_path: lib/python3.13/site-packages
- conda: https://prefix.dev/conda-forge/win-64/python-3.13.7-hdf00ec1_100_cp313.conda
  build_number: 100
  sha256: b86b5b3a960de2fff0bb7e0932b50846b22b75659576a257b1872177aab444cd
  md5: 7cd6ebd1a32d4a5d99f8f8300c2029d5
  depends:
  - bzip2 >=1.0.8,<2.0a0
  - libexpat >=2.7.1,<3.0a0
  - libffi >=3.4.6,<3.5.0a0
  - liblzma >=5.8.1,<6.0a0
  - libmpdec >=4.0.0,<5.0a0
  - libsqlite >=3.50.4,<4.0a0
  - libzlib >=1.3.1,<2.0a0
  - openssl >=3.5.2,<4.0a0
  - python_abi 3.13.* *_cp313
  - tk >=8.6.13,<8.7.0a0
  - tzdata
  - ucrt >=10.0.20348.0
  - vc >=14.3,<15
  - vc14_runtime >=14.44.35208
  license: Python-2.0
  size: 16386672
  timestamp: 1756909324921
  python_site_packages_path: Lib/site-packages
- conda: https://prefix.dev/conda-forge/noarch/python-dateutil-2.9.0.post0-pyhe01879c_2.conda
  sha256: d6a17ece93bbd5139e02d2bd7dbfa80bee1a4261dced63f65f679121686bf664
  md5: 5b8d21249ff20967101ffa321cab24e8
  depends:
  - python >=3.9
  - six >=1.5
  - python
  license: Apache-2.0
  license_family: APACHE
  size: 233310
  timestamp: 1751104122689
- conda: https://prefix.dev/conda-forge/noarch/python-gil-3.12.11-hd8ed1ab_0.conda
  sha256: b8afeaefe409d61fa4b68513b25a66bb17f3ca430d67cfea51083c7bfbe098ef
  md5: 859c6bec94cd74119f12b961aba965a8
  depends:
  - cpython 3.12.11.*
  - python_abi * *_cp312
  license: Python-2.0
  size: 45836
  timestamp: 1749047798827
- conda: https://prefix.dev/conda-forge/noarch/python-gil-3.13.7-h4df99d1_100.conda
  sha256: 109794a80cf31450903522e2613b6d760ae4655e65d6fff68467934fbe297ea1
  md5: 47a123ca8e727d886a2c6d0c71658f8c
  depends:
  - cpython 3.13.7.*
  - python_abi * *_cp313
  license: Python-2.0
  size: 48178
  timestamp: 1756909461701
- conda: https://prefix.dev/conda-forge/noarch/python_abi-3.12-8_cp312.conda
  build_number: 8
  sha256: 80677180dd3c22deb7426ca89d6203f1c7f1f256f2d5a94dc210f6e758229809
  md5: c3efd25ac4d74b1584d2f7a57195ddf1
  constrains:
  - python 3.12.* *_cpython
  license: BSD-3-Clause
  license_family: BSD
  size: 6958
  timestamp: 1752805918820
- conda: https://prefix.dev/conda-forge/noarch/python_abi-3.13-8_cp313.conda
  build_number: 8
  sha256: 210bffe7b121e651419cb196a2a63687b087497595c9be9d20ebe97dd06060a7
  md5: 94305520c52a4aa3f6c2b1ff6008d9f8
  constrains:
  - python 3.13.* *_cp313
  license: BSD-3-Clause
  license_family: BSD
  size: 7002
  timestamp: 1752805902938
- conda: https://prefix.dev/conda-forge/noarch/pyupgrade-3.20.0-pyhd8ed1ab_0.conda
  sha256: 86912324e59e193c3f69de1653c7ebd1532bdc980a6c85693715b2ebdd908792
  md5: aa952eb38fba09c493a7e2cb38ecf28c
  depends:
  - python >=3.9
  - tokenize-rt >=6.1.0
  license: MIT
  license_family: MIT
  size: 46600
  timestamp: 1748047653089
- conda: https://prefix.dev/conda-forge/linux-64/pyyaml-6.0.3-py312h8a5da7c_0.conda
  sha256: 1b3dc4c25c83093fff08b86a3574bc6b94ba355c8eba1f35d805c5e256455fc7
  md5: fba10c2007c8b06f77c5a23ce3a635ad
  depends:
  - __glibc >=2.17,<3.0.a0
  - libgcc >=14
  - python >=3.12,<3.13.0a0
  - python_abi 3.12.* *_cp312
  - yaml >=0.2.5,<0.3.0a0
  license: MIT
  license_family: MIT
  size: 204539
  timestamp: 1758892248166
- conda: https://prefix.dev/conda-forge/osx-arm64/pyyaml-6.0.3-py313h7d74516_0.conda
  sha256: f5be0d84f72a567b7333b9efa74a65bfa44a25658cf107ffa3fc65d3ae6660d7
  md5: 0e8e3235217b4483a7461b63dca5826b
  depends:
  - __osx >=11.0
  - python >=3.13,<3.14.0a0
  - python >=3.13,<3.14.0a0 *_cp313
  - python_abi 3.13.* *_cp313
  - yaml >=0.2.5,<0.3.0a0
  license: MIT
  license_family: MIT
  size: 191630
  timestamp: 1758892258120
- conda: https://prefix.dev/conda-forge/win-64/pyyaml-6.0.3-py313hd650c13_0.conda
  sha256: 5d9fd32d318b9da615524589a372b33a6f3d07db2708de16570d70360bf638c2
  md5: c067122d76f8dcbe0848822942ba07be
  depends:
  - python >=3.13,<3.14.0a0
  - python_abi 3.13.* *_cp313
  - ucrt >=10.0.20348.0
  - vc >=14.3,<15
  - vc14_runtime >=14.44.35208
  - yaml >=0.2.5,<0.3.0a0
  license: MIT
  license_family: MIT
  size: 182043
  timestamp: 1758892011955
- conda: https://prefix.dev/conda-forge/linux-64/readline-8.2-h8c095d6_2.conda
  sha256: 2d6d0c026902561ed77cd646b5021aef2d4db22e57a5b0178dfc669231e06d2c
  md5: 283b96675859b20a825f8fa30f311446
  depends:
  - libgcc >=13
  - ncurses >=6.5,<7.0a0
  license: GPL-3.0-only
  license_family: GPL
  size: 282480
  timestamp: 1740379431762
- conda: https://prefix.dev/conda-forge/osx-arm64/readline-8.2-h1d1bf99_2.conda
  sha256: 7db04684d3904f6151eff8673270922d31da1eea7fa73254d01c437f49702e34
  md5: 63ef3f6e6d6d5c589e64f11263dc5676
  depends:
  - ncurses >=6.5,<7.0a0
  license: GPL-3.0-only
  license_family: GPL
  size: 252359
  timestamp: 1740379663071
- conda: https://prefix.dev/conda-forge/noarch/rosdistro-1.0.1-pyhd8ed1ab_0.conda
  sha256: bff3b2fe7afe35125669ffcb7d6153db78070a753e1e4ac3b3d8d198eb6d6982
  md5: b7ed380a9088b543e06a4f73985ed03a
  depends:
  - catkin_pkg
  - python >=3.9
  - pyyaml
  - rospkg
  - setuptools
  license: BSD-3-Clause
  license_family: BSD
  size: 47691
  timestamp: 1747826651335
- conda: https://prefix.dev/conda-forge/noarch/rospkg-1.6.0-pyhd8ed1ab_0.conda
  sha256: 236e8b53b0fab599d63f346b0e84fbe9bd8d160e0dd1e591e39f23ff6924941e
  md5: 80daa4ba1f1944b8ac1f90a66fc9ef27
  depends:
  - catkin_pkg
  - distro
  - python >=3.9
  - pyyaml
  license: BSD-3-Clause
  license_family: BSD
  size: 31293
  timestamp: 1737835793379
- conda: https://prefix.dev/conda-forge/linux-64/ruff-0.13.2-ha3a3aed_0.conda
  noarch: python
  sha256: bfcfabdc7e09e3aed1014719a76071afbe15062b2cd351399120fd77806d8ba5
  md5: 530a86925873fee63c03d53fdecbf3b6
  depends:
  - python
  - libgcc >=14
  - __glibc >=2.17,<3.0.a0
  constrains:
  - __glibc >=2.17
  license: MIT
  license_family: MIT
  size: 11015565
  timestamp: 1758825350135
- conda: https://prefix.dev/conda-forge/osx-arm64/ruff-0.13.2-h492a034_0.conda
  noarch: python
  sha256: f763e61c35697530519acf76bb4a21961484d4ce92f04eb51293c1448b6a187c
  md5: 66d08cf4f66f9f88b5465784ed19b57b
  depends:
  - python
  - __osx >=11.0
  constrains:
  - __osx >=11.0
  license: MIT
  license_family: MIT
  size: 10159192
  timestamp: 1758825447811
- conda: https://prefix.dev/conda-forge/win-64/ruff-0.13.2-h3e3edff_0.conda
  noarch: python
  sha256: 5667e36c31466058d1303a75e51fe305948759c8c0da7836de9c27ebea63810d
  md5: 5fda4eb59d135c0ca97cea4198a43be6
  depends:
  - python
  - vc >=14.3,<15
  - vc14_runtime >=14.44.35208
  - ucrt >=10.0.20348.0
  license: MIT
  license_family: MIT
  size: 11310182
  timestamp: 1758825367109
- conda: https://prefix.dev/conda-forge/noarch/setuptools-80.9.0-pyhff2d567_0.conda
  sha256: 972560fcf9657058e3e1f97186cc94389144b46dbdf58c807ce62e83f977e863
  md5: 4de79c071274a53dcaf2a8c749d1499e
  depends:
  - python >=3.9
  license: MIT
  license_family: MIT
  size: 748788
  timestamp: 1748804951958
- conda: https://prefix.dev/conda-forge/noarch/six-1.17.0-pyhe01879c_1.conda
  sha256: 458227f759d5e3fcec5d9b7acce54e10c9e1f4f4b7ec978f3bfd54ce4ee9853d
  md5: 3339e3b65d58accf4ca4fb8748ab16b3
  depends:
  - python >=3.9
  - python
  license: MIT
  license_family: MIT
  size: 18455
  timestamp: 1753199211006
- conda: https://prefix.dev/conda-forge/noarch/syrupy-5.0.0-pyhd8ed1ab_0.conda
  sha256: 3ff00f26d7920901ba528190088048b322791239d443009edc5aebb7060e4654
  md5: 805fe17ec5dec0d30e6c8450ac01a273
  depends:
  - pytest >=8.0.0,<9.0.0
  - python >=3.10,<4.0
  license: MIT
  license_family: MIT
  size: 44936
  timestamp: 1759112392766
- conda: https://prefix.dev/conda-forge/noarch/sysroot_linux-64-2.28-h4ee821c_8.conda
  sha256: 0053c17ffbd9f8af1a7f864995d70121c292e317804120be4667f37c92805426
  md5: 1bad93f0aa428d618875ef3a588a889e
  depends:
  - __glibc >=2.28
  - kernel-headers_linux-64 4.18.0 he073ed8_8
  - tzdata
  license: LGPL-2.0-or-later AND LGPL-2.0-or-later WITH exceptions AND GPL-2.0-or-later
  license_family: GPL
  size: 24210909
  timestamp: 1752669140965
- conda: https://prefix.dev/conda-forge/linux-64/tbb-2022.2.0-hb60516a_1.conda
  sha256: 105a12b00e407aaaf04d811d3e737d470fd9e9328bc9a6a57f0f3fea5a486e84
  md5: 29ed2be4b47b5aa1b07689e12407fbfd
  depends:
  - __glibc >=2.17,<3.0.a0
  - libgcc >=14
  - libhwloc >=2.12.1,<2.12.2.0a0
  - libstdcxx >=14
  license: Apache-2.0
  license_family: APACHE
  size: 183204
  timestamp: 1755775909376
- conda: https://prefix.dev/conda-forge/linux-64/tk-8.6.13-noxft_hd72426e_102.conda
  sha256: a84ff687119e6d8752346d1d408d5cf360dee0badd487a472aa8ddedfdc219e1
  md5: a0116df4f4ed05c303811a837d5b39d8
  depends:
  - __glibc >=2.17,<3.0.a0
  - libgcc >=13
  - libzlib >=1.3.1,<2.0a0
  license: TCL
  license_family: BSD
  size: 3285204
  timestamp: 1748387766691
- conda: https://prefix.dev/conda-forge/osx-arm64/tk-8.6.13-h892fb3f_2.conda
  sha256: cb86c522576fa95c6db4c878849af0bccfd3264daf0cc40dd18e7f4a7bfced0e
  md5: 7362396c170252e7b7b0c8fb37fe9c78
  depends:
  - __osx >=11.0
  - libzlib >=1.3.1,<2.0a0
  license: TCL
  license_family: BSD
  size: 3125538
  timestamp: 1748388189063
- conda: https://prefix.dev/conda-forge/win-64/tk-8.6.13-h2c6b04d_2.conda
  sha256: e3614b0eb4abcc70d98eae159db59d9b4059ed743ef402081151a948dce95896
  md5: ebd0e761de9aa879a51d22cc721bd095
  depends:
  - ucrt >=10.0.20348.0
  - vc >=14.2,<15
  - vc14_runtime >=14.29.30139
  license: TCL
  license_family: BSD
  size: 3466348
  timestamp: 1748388121356
- conda: https://prefix.dev/conda-forge/noarch/tokenize-rt-6.2.0-pyhd8ed1ab_0.conda
  sha256: b8da0c728e1313e116a06084ea770c6ad752b9cd086d52b20fcd464bdce52e4b
  md5: 0a42378794e0425eb5defc9d63e60607
  depends:
  - python >=3.9
  license: MIT
  license_family: MIT
  size: 12383
  timestamp: 1748092106333
- conda: https://prefix.dev/conda-forge/noarch/tomli-2.2.1-pyhe01879c_2.conda
  sha256: 040a5a05c487647c089ad5e05ad5aff5942830db2a4e656f1e300d73436436f1
  md5: 30a0a26c8abccf4b7991d590fe17c699
  depends:
  - python >=3.9
  - python
  license: MIT
  license_family: MIT
  size: 21238
  timestamp: 1753796677376
- conda: https://prefix.dev/conda-forge/noarch/types-pyyaml-6.0.12.20250915-pyhd8ed1ab_0.conda
  sha256: 8d02b1e178294d80397dd0421d556f6523f39c7884d82025ab85f012ab30c767
  md5: 3c9919ecee97547fa14fea57e2a9bb54
  depends:
  - python >=3.10
  license: Apache-2.0 AND MIT
  size: 21996
  timestamp: 1757934724384
- conda: https://prefix.dev/conda-forge/noarch/typing-extensions-4.15.0-h396c80c_0.conda
  sha256: 7c2df5721c742c2a47b2c8f960e718c930031663ac1174da67c1ed5999f7938c
  md5: edd329d7d3a4ab45dcf905899a7a6115
  depends:
  - typing_extensions ==4.15.0 pyhcf101f3_0
  license: PSF-2.0
  license_family: PSF
  size: 91383
  timestamp: 1756220668932
- conda: https://prefix.dev/conda-forge/noarch/typing-inspection-0.4.2-pyhd8ed1ab_0.conda
  sha256: 8aaf69b828c2b94d0784f18f70f11aa032950d304e57e88467120b45c18c24fd
  md5: 399701494e731ce73fdd86c185a3d1b4
  depends:
  - python >=3.10
  - typing_extensions >=4.12.0
  license: MIT
  license_family: MIT
  size: 18799
  timestamp: 1759301271883
- conda: https://prefix.dev/conda-forge/noarch/typing_extensions-4.15.0-pyhcf101f3_0.conda
  sha256: 032271135bca55aeb156cee361c81350c6f3fb203f57d024d7e5a1fc9ef18731
  md5: 0caa1af407ecff61170c9437a808404d
  depends:
  - python >=3.10
  - python
  license: PSF-2.0
  license_family: PSF
  size: 51692
  timestamp: 1756220668932
- conda: https://prefix.dev/conda-forge/noarch/tzdata-2025b-h78e105d_0.conda
  sha256: 5aaa366385d716557e365f0a4e9c3fca43ba196872abbbe3d56bb610d131e192
  md5: 4222072737ccff51314b5ece9c7d6f5a
  license: LicenseRef-Public-Domain
  size: 122968
  timestamp: 1742727099393
- conda: https://prefix.dev/conda-forge/win-64/ucrt-10.0.26100.0-h57928b3_0.conda
  sha256: 3005729dce6f3d3f5ec91dfc49fc75a0095f9cd23bab49efb899657297ac91a5
  md5: 71b24316859acd00bdb8b38f5e2ce328
  constrains:
  - vc14_runtime >=14.29.30037
  - vs2015_runtime >=14.29.30037
  license: LicenseRef-MicrosoftWindowsSDK10
  size: 694692
  timestamp: 1756385147981
- conda: https://prefix.dev/conda-forge/win-64/vc-14.3-h41ae7f8_31.conda
  sha256: cb357591d069a1e6cb74199a8a43a7e3611f72a6caed9faa49dbb3d7a0a98e0b
  md5: 28f4ca1e0337d0f27afb8602663c5723
  depends:
  - vc14_runtime >=14.44.35208
  track_features:
  - vc14
  license: BSD-3-Clause
  license_family: BSD
  size: 18249
  timestamp: 1753739241465
- conda: https://prefix.dev/conda-forge/win-64/vc14_runtime-14.44.35208-h818238b_31.conda
  sha256: af4b4b354b87a9a8d05b8064ff1ea0b47083274f7c30b4eb96bc2312c9b5f08f
  md5: 603e41da40a765fd47995faa021da946
  depends:
  - ucrt >=10.0.20348.0
  - vcomp14 14.44.35208 h818238b_31
  constrains:
  - vs2015_runtime 14.44.35208.* *_31
  license: LicenseRef-MicrosoftVisualCpp2015-2022Runtime
  license_family: Proprietary
  size: 682424
  timestamp: 1753739239305
- conda: https://prefix.dev/conda-forge/win-64/vcomp14-14.44.35208-h818238b_31.conda
  sha256: 67b317b64f47635415776718d25170a9a6f9a1218c0f5a6202bfd687e07b6ea4
  md5: a6b1d5c1fc3cb89f88f7179ee6a9afe3
  depends:
  - ucrt >=10.0.20348.0
  constrains:
  - vs2015_runtime 14.44.35208.* *_31
  license: LicenseRef-MicrosoftVisualCpp2015-2022Runtime
  license_family: Proprietary
  size: 113963
  timestamp: 1753739198723
- conda: https://prefix.dev/conda-forge/linux-64/yaml-0.2.5-h280c20c_3.conda
  sha256: 6d9ea2f731e284e9316d95fa61869fe7bbba33df7929f82693c121022810f4ad
  md5: a77f85f77be52ff59391544bfe73390a
  depends:
  - libgcc >=14
  - __glibc >=2.17,<3.0.a0
  license: MIT
  license_family: MIT
  size: 85189
  timestamp: 1753484064210
- conda: https://prefix.dev/conda-forge/osx-arm64/yaml-0.2.5-h925e9cb_3.conda
  sha256: b03433b13d89f5567e828ea9f1a7d5c5d697bf374c28a4168d71e9464f5dafac
  md5: 78a0fe9e9c50d2c381e8ee47e3ea437d
  depends:
  - __osx >=11.0
  license: MIT
  license_family: MIT
  size: 83386
  timestamp: 1753484079473
- conda: https://prefix.dev/conda-forge/win-64/yaml-0.2.5-h6a83c73_3.conda
  sha256: 80ee68c1e7683a35295232ea79bcc87279d31ffeda04a1665efdb43cbd50a309
  md5: 433699cba6602098ae8957a323da2664
  depends:
  - vc >=14.3,<15
  - vc14_runtime >=14.44.35208
  - ucrt >=10.0.20348.0
  - vc >=14.3,<15
  - vc14_runtime >=14.44.35208
  - ucrt >=10.0.20348.0
  license: MIT
  license_family: MIT
  size: 63944
  timestamp: 1753484092156
- conda: https://prefix.dev/conda-forge/linux-64/zstd-1.5.7-hb8e6e7a_2.conda
  sha256: a4166e3d8ff4e35932510aaff7aa90772f84b4d07e9f6f83c614cba7ceefe0eb
  md5: 6432cb5d4ac0046c3ac0a8a0f95842f9
  depends:
  - __glibc >=2.17,<3.0.a0
  - libgcc >=13
  - libstdcxx >=13
  - libzlib >=1.3.1,<2.0a0
  license: BSD-3-Clause
  license_family: BSD
  size: 567578
  timestamp: 1742433379869<|MERGE_RESOLUTION|>--- conflicted
+++ resolved
@@ -14,22 +14,16 @@
       - conda: https://prefix.dev/conda-forge/linux-64/bzip2-1.0.8-hda65f42_8.conda
       - conda: https://prefix.dev/conda-forge/noarch/ca-certificates-2025.8.3-hbd8a1cb_0.conda
       - conda: https://prefix.dev/conda-forge/noarch/catkin_pkg-1.1.0-pyhd8ed1ab_0.conda
-<<<<<<< HEAD
       - conda: https://prefix.dev/conda-forge/linux-64/clang-21-21.1.2-default_h99862b1_0.conda
       - conda: https://prefix.dev/conda-forge/linux-64/clang-21.1.2-default_h36abe19_0.conda
-      - conda: https://prefix.dev/conda-forge/noarch/cpython-3.12.11-py312hd8ed1ab_0.conda
-      - conda: https://prefix.dev/conda-forge/noarch/distro-1.9.0-pyhd8ed1ab_1.conda
-      - conda: https://prefix.dev/conda-forge/noarch/docutils-0.22.2-pyhd8ed1ab_0.conda
-      - conda: https://prefix.dev/conda-forge/linux-64/icu-75.1-he02047a_0.conda
-      - conda: https://prefix.dev/conda-forge/noarch/kernel-headers_linux-64-4.18.0-he073ed8_8.conda
-=======
       - conda: https://prefix.dev/conda-forge/noarch/colorama-0.4.6-pyhd8ed1ab_1.conda
       - conda: https://prefix.dev/conda-forge/noarch/cpython-3.12.11-py312hd8ed1ab_0.conda
       - conda: https://prefix.dev/conda-forge/noarch/distro-1.9.0-pyhd8ed1ab_1.conda
       - conda: https://prefix.dev/conda-forge/noarch/docutils-0.22.2-pyhd8ed1ab_0.conda
       - conda: https://prefix.dev/conda-forge/noarch/exceptiongroup-1.3.0-pyhd8ed1ab_0.conda
+      - conda: https://prefix.dev/conda-forge/linux-64/icu-75.1-he02047a_0.conda
       - conda: https://prefix.dev/conda-forge/noarch/iniconfig-2.0.0-pyhd8ed1ab_1.conda
->>>>>>> 4606256e
+      - conda: https://prefix.dev/conda-forge/noarch/kernel-headers_linux-64-4.18.0-he073ed8_8.conda
       - conda: https://prefix.dev/conda-forge/linux-64/ld_impl_linux-64-2.44-ha97dd6f_2.conda
       - conda: https://prefix.dev/conda-forge/linux-64/libclang-cpp21.1-21.1.2-default_h99862b1_0.conda
       - conda: https://prefix.dev/conda-forge/linux-64/libexpat-2.7.1-hecca717_0.conda
@@ -51,21 +45,15 @@
       - conda: https://prefix.dev/conda-forge/linux-64/libxml2-16-2.15.0-ha9997c6_1.conda
       - conda: https://prefix.dev/conda-forge/linux-64/libxml2-2.15.0-h26afc86_1.conda
       - conda: https://prefix.dev/conda-forge/linux-64/libzlib-1.3.1-hb9d3cd8_2.conda
-<<<<<<< HEAD
       - conda: https://prefix.dev/conda-forge/linux-64/mimalloc-3.1.5-h54a6638_0.conda
       - conda: https://prefix.dev/conda-forge/linux-64/mold-2.40.2-hd1b2760_1.conda
-=======
       - conda: https://prefix.dev/conda-forge/linux-64/mypy-1.18.2-py312h4c3975b_0.conda
       - conda: https://prefix.dev/conda-forge/noarch/mypy_extensions-1.1.0-pyha770c72_0.conda
->>>>>>> 4606256e
       - conda: https://prefix.dev/conda-forge/linux-64/ncurses-6.5-h2d0b736_3.conda
       - conda: https://prefix.dev/conda-forge/linux-64/openssl-3.5.4-h26f9b46_0.conda
       - conda: https://prefix.dev/conda-forge/noarch/packaging-25.0-pyh29332c3_1.conda
-<<<<<<< HEAD
       - conda: https://prefix.dev/conda-forge/linux-64/patchelf-0.18.0-h3f2d84a_2.conda
-=======
       - conda: https://prefix.dev/conda-forge/noarch/pathspec-0.12.1-pyhd8ed1ab_1.conda
->>>>>>> 4606256e
       - conda: https://prefix.dev/pixi-build-backends/noarch/pixi-build-api-version-2-h4616a5c_0.conda
       - conda: https://prefix.dev/conda-forge/noarch/pixi-pycharm-0.0.9-unix_hf108a03_0.conda
       - conda: https://prefix.dev/conda-forge/noarch/pluggy-1.6.0-pyhd8ed1ab_0.conda
@@ -89,12 +77,9 @@
       - conda: https://prefix.dev/conda-forge/linux-64/ruff-0.13.2-ha3a3aed_0.conda
       - conda: https://prefix.dev/conda-forge/noarch/setuptools-80.9.0-pyhff2d567_0.conda
       - conda: https://prefix.dev/conda-forge/noarch/six-1.17.0-pyhe01879c_1.conda
-<<<<<<< HEAD
+      - conda: https://prefix.dev/conda-forge/noarch/syrupy-5.0.0-pyhd8ed1ab_0.conda
       - conda: https://prefix.dev/conda-forge/noarch/sysroot_linux-64-2.28-h4ee821c_8.conda
       - conda: https://prefix.dev/conda-forge/linux-64/tbb-2022.2.0-hb60516a_1.conda
-=======
-      - conda: https://prefix.dev/conda-forge/noarch/syrupy-5.0.0-pyhd8ed1ab_0.conda
->>>>>>> 4606256e
       - conda: https://prefix.dev/conda-forge/linux-64/tk-8.6.13-noxft_hd72426e_102.conda
       - conda: https://prefix.dev/conda-forge/noarch/tokenize-rt-6.2.0-pyhd8ed1ab_0.conda
       - conda: https://prefix.dev/conda-forge/noarch/tomli-2.2.1-pyhe01879c_2.conda
