--- conflicted
+++ resolved
@@ -18,7 +18,7 @@
       - conda: https://prefix.dev/conda-forge/linux-64/clang-21-21.1.2-default_h99862b1_0.conda
       - conda: https://prefix.dev/conda-forge/linux-64/clang-21.1.2-default_h36abe19_0.conda
       - conda: https://prefix.dev/conda-forge/noarch/colorama-0.4.6-pyhd8ed1ab_1.conda
-      - conda: https://prefix.dev/conda-forge/noarch/cpython-3.12.11-py312hd8ed1ab_0.conda
+      - conda: https://prefix.dev/conda-forge/noarch/cpython-3.14.0-py314hd8ed1ab_101.conda
       - conda: https://prefix.dev/conda-forge/noarch/exceptiongroup-1.3.0-pyhd8ed1ab_0.conda
       - conda: https://prefix.dev/conda-forge/linux-64/icu-75.1-he02047a_0.conda
       - conda: https://prefix.dev/conda-forge/noarch/iniconfig-2.0.0-pyhd8ed1ab_1.conda
@@ -35,18 +35,17 @@
       - conda: https://prefix.dev/conda-forge/linux-64/libiconv-1.18-h3b78370_2.conda
       - conda: https://prefix.dev/conda-forge/linux-64/libllvm21-21.1.2-hf7376ad_0.conda
       - conda: https://prefix.dev/conda-forge/linux-64/liblzma-5.8.1-hb9d3cd8_2.conda
-      - conda: https://prefix.dev/conda-forge/linux-64/libnsl-2.0.1-hb9d3cd8_1.conda
+      - conda: https://prefix.dev/conda-forge/linux-64/libmpdec-4.0.0-hb9d3cd8_0.conda
       - conda: https://prefix.dev/conda-forge/linux-64/libsqlite-3.50.4-h0c1763c_0.conda
       - conda: https://prefix.dev/conda-forge/linux-64/libstdcxx-15.1.0-h8f9b012_5.conda
       - conda: https://prefix.dev/conda-forge/linux-64/libstdcxx-ng-15.1.0-h4852527_5.conda
       - conda: https://prefix.dev/conda-forge/linux-64/libuuid-2.41.2-he9a06e4_0.conda
-      - conda: https://prefix.dev/conda-forge/linux-64/libxcrypt-4.4.36-hd590300_1.conda
       - conda: https://prefix.dev/conda-forge/linux-64/libxml2-16-2.15.0-ha9997c6_1.conda
       - conda: https://prefix.dev/conda-forge/linux-64/libxml2-2.15.0-h26afc86_1.conda
       - conda: https://prefix.dev/conda-forge/linux-64/libzlib-1.3.1-hb9d3cd8_2.conda
       - conda: https://prefix.dev/conda-forge/linux-64/mimalloc-3.1.5-h54a6638_0.conda
       - conda: https://prefix.dev/conda-forge/linux-64/mold-2.40.2-hd1b2760_1.conda
-      - conda: https://prefix.dev/conda-forge/linux-64/mypy-1.18.2-py312h4c3975b_0.conda
+      - conda: https://prefix.dev/conda-forge/linux-64/mypy-1.18.2-py314h5bd0f2a_0.conda
       - conda: https://prefix.dev/conda-forge/noarch/mypy_extensions-1.1.0-pyha770c72_0.conda
       - conda: https://prefix.dev/conda-forge/linux-64/ncurses-6.5-h2d0b736_3.conda
       - conda: https://prefix.dev/conda-forge/linux-64/openssl-3.5.4-h26f9b46_0.conda
@@ -56,16 +55,17 @@
       - conda: https://prefix.dev/pixi-build-backends/noarch/pixi-build-api-version-2-h4616a5c_0.conda
       - conda: https://prefix.dev/conda-forge/noarch/pixi-pycharm-0.0.9-unix_hf108a03_0.conda
       - conda: https://prefix.dev/conda-forge/noarch/pluggy-1.6.0-pyhd8ed1ab_0.conda
-      - conda: https://prefix.dev/conda-forge/linux-64/psutil-7.1.0-py312h4c3975b_0.conda
+      - conda: https://prefix.dev/conda-forge/linux-64/psutil-7.1.0-py314h5bd0f2a_0.conda
+      - conda: https://prefix.dev/pixi-build-backends/linux-64/py-pixi-build-backend-0.2.0.20250909.8ccd6ea-hab8a21e_0.conda
       - conda: https://prefix.dev/conda-forge/linux-64/py-rattler-0.15.0-py310h045cca9_1.conda
       - conda: https://prefix.dev/conda-forge/noarch/py_rattler-0.15.0-h88c55c7_1.conda
-      - conda: https://prefix.dev/conda-forge/noarch/pydantic-2.12.0-pyh3cfb1c2_0.conda
-      - conda: https://prefix.dev/conda-forge/linux-64/pydantic-core-2.41.1-py312h868fb18_0.conda
+      - conda: https://prefix.dev/conda-forge/noarch/pydantic-2.12.1-pyh3cfb1c2_0.conda
+      - conda: https://prefix.dev/conda-forge/linux-64/pydantic-core-2.41.3-py314h2e6c369_0.conda
       - conda: https://prefix.dev/conda-forge/noarch/pygments-2.19.2-pyhd8ed1ab_0.conda
       - conda: https://prefix.dev/conda-forge/noarch/pytest-8.4.2-pyhd8ed1ab_0.conda
-      - conda: https://prefix.dev/conda-forge/linux-64/python-3.12.11-h9e4cc4f_0_cpython.conda
-      - conda: https://prefix.dev/conda-forge/noarch/python-gil-3.12.11-hd8ed1ab_0.conda
-      - conda: https://prefix.dev/conda-forge/noarch/python_abi-3.12-8_cp312.conda
+      - conda: https://prefix.dev/conda-forge/linux-64/python-3.14.0-h5989046_101_cp314.conda
+      - conda: https://prefix.dev/conda-forge/noarch/python-gil-3.14.0-h4df99d1_101.conda
+      - conda: https://prefix.dev/conda-forge/noarch/python_abi-3.14-8_cp314.conda
       - conda: https://prefix.dev/conda-forge/noarch/pyupgrade-3.20.0-pyhd8ed1ab_0.conda
       - conda: https://prefix.dev/conda-forge/linux-64/readline-8.2-h8c095d6_2.conda
       - conda: https://prefix.dev/conda-forge/linux-64/ruff-0.13.2-ha3a3aed_0.conda
@@ -81,14 +81,12 @@
       - conda: https://prefix.dev/conda-forge/noarch/typing_extensions-4.15.0-pyhcf101f3_0.conda
       - conda: https://prefix.dev/conda-forge/noarch/tzdata-2025b-h78e105d_0.conda
       - conda: https://prefix.dev/conda-forge/linux-64/zstd-1.5.7-hb8e6e7a_2.conda
-      - conda: ../../py-pixi-build-backend
-        subdir: linux-64
       - pypi: https://files.pythonhosted.org/packages/99/1b/50316bd6f95c50686b35799abebb6168d90ee18b7c03e3065f587f010f7c/catkin_pkg-1.1.0-py3-none-any.whl
       - pypi: https://files.pythonhosted.org/packages/12/b3/231ffd4ab1fc9d679809f356cebee130ac7daa00d6d6f3206dd4fd137e9e/distro-1.9.0-py3-none-any.whl
       - pypi: https://files.pythonhosted.org/packages/66/dd/f95350e853a4468ec37478414fc04ae2d61dad7a947b3015c3dcc51a09b9/docutils-0.22.2-py3-none-any.whl
       - pypi: https://files.pythonhosted.org/packages/10/5e/1aa9a93198c6b64513c9d7752de7422c06402de6600a8767da1524f9570b/pyparsing-3.2.5-py3-none-any.whl
       - pypi: https://files.pythonhosted.org/packages/ec/57/56b9bcc3c9c6a792fcbaf139543cee77261f3651ca9da0c93f5c1221264b/python_dateutil-2.9.0.post0-py2.py3-none-any.whl
-      - pypi: https://files.pythonhosted.org/packages/8b/9d/b3589d3877982d4f2329302ef98a8026e7f4443c765c46cfecc8858c6b4b/pyyaml-6.0.3-cp312-cp312-manylinux2014_x86_64.manylinux_2_17_x86_64.manylinux_2_28_x86_64.whl
+      - pypi: https://files.pythonhosted.org/packages/88/f9/16491d7ed2a919954993e48aa941b200f38040928474c9e85ea9e64222c3/pyyaml-6.0.3-cp314-cp314-manylinux2014_x86_64.manylinux_2_17_x86_64.manylinux_2_28_x86_64.whl
       - pypi: https://files.pythonhosted.org/packages/22/32/d0fbc4383a6a213d315c39dda9107f81654d9941c43d6c687e61995ec388/rosdistro-1.0.1-py3-none-any.whl
       - pypi: https://files.pythonhosted.org/packages/fa/c1/b0616243c1f922252ceb4513c22abefc1773cf372bfc0b6f7e59c2829f96/rospkg-1.6.0-py3-none-any.whl
       - pypi: https://files.pythonhosted.org/packages/a3/dc/17031897dae0efacfea57dfd3a82fdd2a2aeb58e0ff71b77b87e44edc772/setuptools-80.9.0-py3-none-any.whl
@@ -102,11 +100,6 @@
       - conda: https://prefix.dev/conda-forge/noarch/ca-certificates-2025.8.3-hbd8a1cb_0.conda
       - conda: https://prefix.dev/conda-forge/noarch/colorama-0.4.6-pyhd8ed1ab_1.conda
       - conda: https://prefix.dev/conda-forge/noarch/cpython-3.14.0-py314hd8ed1ab_100.conda
-<<<<<<< HEAD
-=======
-      - conda: https://prefix.dev/conda-forge/noarch/distro-1.9.0-pyhd8ed1ab_1.conda
-      - conda: https://prefix.dev/conda-forge/noarch/docutils-0.22.2-pyhd8ed1ab_0.conda
->>>>>>> 964355fc
       - conda: https://prefix.dev/conda-forge/noarch/exceptiongroup-1.3.0-pyhd8ed1ab_0.conda
       - conda: https://prefix.dev/conda-forge/osx-arm64/icu-75.1-hfee45f7_0.conda
       - conda: https://prefix.dev/conda-forge/noarch/iniconfig-2.0.0-pyhd8ed1ab_1.conda
@@ -126,6 +119,7 @@
       - conda: https://prefix.dev/conda-forge/noarch/pixi-pycharm-0.0.9-unix_hf108a03_0.conda
       - conda: https://prefix.dev/conda-forge/noarch/pluggy-1.6.0-pyhd8ed1ab_0.conda
       - conda: https://prefix.dev/conda-forge/osx-arm64/psutil-7.1.0-py314h0612a62_0.conda
+      - conda: https://prefix.dev/pixi-build-backends/osx-arm64/py-pixi-build-backend-0.2.0.20250909.8ccd6ea-h10e0fbc_0.conda
       - conda: https://prefix.dev/conda-forge/osx-arm64/py-rattler-0.15.0-py310h96aa460_1.conda
       - conda: https://prefix.dev/conda-forge/noarch/py_rattler-0.15.0-h88c55c7_1.conda
       - conda: https://prefix.dev/conda-forge/noarch/pydantic-2.12.0-pyh3cfb1c2_0.conda
@@ -133,17 +127,9 @@
       - conda: https://prefix.dev/conda-forge/noarch/pygments-2.19.2-pyhd8ed1ab_0.conda
       - conda: https://prefix.dev/conda-forge/noarch/pytest-8.4.2-pyhd8ed1ab_0.conda
       - conda: https://prefix.dev/conda-forge/osx-arm64/python-3.14.0-h8929636_100_cp314.conda
-<<<<<<< HEAD
       - conda: https://prefix.dev/conda-forge/noarch/python-gil-3.14.0-h4df99d1_100.conda
       - conda: https://prefix.dev/conda-forge/noarch/python_abi-3.14-8_cp314.conda
       - conda: https://prefix.dev/conda-forge/noarch/pyupgrade-3.20.0-pyhd8ed1ab_0.conda
-=======
-      - conda: https://prefix.dev/conda-forge/noarch/python-dateutil-2.9.0.post0-pyhe01879c_2.conda
-      - conda: https://prefix.dev/conda-forge/noarch/python-gil-3.14.0-h4df99d1_100.conda
-      - conda: https://prefix.dev/conda-forge/noarch/python_abi-3.14-8_cp314.conda
-      - conda: https://prefix.dev/conda-forge/noarch/pyupgrade-3.20.0-pyhd8ed1ab_0.conda
-      - conda: https://prefix.dev/conda-forge/noarch/pyyaml-6.0.3-pyh7db6752_0.conda
->>>>>>> 964355fc
       - conda: https://prefix.dev/conda-forge/osx-arm64/readline-8.2-h1d1bf99_2.conda
       - conda: https://prefix.dev/conda-forge/osx-arm64/ruff-0.13.2-h492a034_0.conda
       - conda: https://prefix.dev/conda-forge/noarch/syrupy-5.0.0-pyhd8ed1ab_0.conda
@@ -155,15 +141,7 @@
       - conda: https://prefix.dev/conda-forge/noarch/typing-inspection-0.4.2-pyhd8ed1ab_0.conda
       - conda: https://prefix.dev/conda-forge/noarch/typing_extensions-4.15.0-pyhcf101f3_0.conda
       - conda: https://prefix.dev/conda-forge/noarch/tzdata-2025b-h78e105d_0.conda
-<<<<<<< HEAD
       - conda: https://prefix.dev/conda-forge/osx-arm64/zstd-1.5.7-h6491c7d_2.conda
-=======
-      - conda: https://prefix.dev/conda-forge/osx-arm64/yaml-0.2.5-h925e9cb_3.conda
-      - conda: https://prefix.dev/conda-forge/osx-arm64/zstd-1.5.7-h6491c7d_2.conda
-      - conda: .
->>>>>>> 964355fc
-      - conda: ../../py-pixi-build-backend
-        subdir: osx-arm64
       - pypi: https://files.pythonhosted.org/packages/99/1b/50316bd6f95c50686b35799abebb6168d90ee18b7c03e3065f587f010f7c/catkin_pkg-1.1.0-py3-none-any.whl
       - pypi: https://files.pythonhosted.org/packages/12/b3/231ffd4ab1fc9d679809f356cebee130ac7daa00d6d6f3206dd4fd137e9e/distro-1.9.0-py3-none-any.whl
       - pypi: https://files.pythonhosted.org/packages/66/dd/f95350e853a4468ec37478414fc04ae2d61dad7a947b3015c3dcc51a09b9/docutils-0.22.2-py3-none-any.whl
@@ -183,11 +161,6 @@
       - conda: https://prefix.dev/conda-forge/noarch/ca-certificates-2025.8.3-h4c7d964_0.conda
       - conda: https://prefix.dev/conda-forge/noarch/colorama-0.4.6-pyhd8ed1ab_1.conda
       - conda: https://prefix.dev/conda-forge/noarch/cpython-3.14.0-py314hd8ed1ab_100.conda
-<<<<<<< HEAD
-=======
-      - conda: https://prefix.dev/conda-forge/noarch/distro-1.9.0-pyhd8ed1ab_1.conda
-      - conda: https://prefix.dev/conda-forge/noarch/docutils-0.22.2-pyhd8ed1ab_0.conda
->>>>>>> 964355fc
       - conda: https://prefix.dev/conda-forge/noarch/exceptiongroup-1.3.0-pyhd8ed1ab_0.conda
       - conda: https://prefix.dev/conda-forge/noarch/iniconfig-2.0.0-pyhd8ed1ab_1.conda
       - conda: https://prefix.dev/conda-forge/win-64/libexpat-2.7.1-hac47afa_0.conda
@@ -205,6 +178,7 @@
       - conda: https://prefix.dev/conda-forge/noarch/pixi-pycharm-0.0.9-win_hba80fca_0.conda
       - conda: https://prefix.dev/conda-forge/noarch/pluggy-1.6.0-pyhd8ed1ab_0.conda
       - conda: https://prefix.dev/conda-forge/win-64/psutil-7.1.0-py314h5a2d7ad_0.conda
+      - conda: https://prefix.dev/pixi-build-backends/win-64/py-pixi-build-backend-0.2.0.20250909.8ccd6ea-hb141c79_0.conda
       - conda: https://prefix.dev/conda-forge/win-64/py-rattler-0.15.0-py310hb39080a_1.conda
       - conda: https://prefix.dev/conda-forge/noarch/py_rattler-0.15.0-h88c55c7_1.conda
       - conda: https://prefix.dev/conda-forge/noarch/pydantic-2.12.0-pyh3cfb1c2_0.conda
@@ -212,19 +186,9 @@
       - conda: https://prefix.dev/conda-forge/noarch/pygments-2.19.2-pyhd8ed1ab_0.conda
       - conda: https://prefix.dev/conda-forge/noarch/pytest-8.4.2-pyhd8ed1ab_0.conda
       - conda: https://prefix.dev/conda-forge/win-64/python-3.14.0-h6fd79ff_100_cp314.conda
-<<<<<<< HEAD
       - conda: https://prefix.dev/conda-forge/noarch/python-gil-3.14.0-h4df99d1_100.conda
       - conda: https://prefix.dev/conda-forge/noarch/python_abi-3.14-8_cp314.conda
       - conda: https://prefix.dev/conda-forge/noarch/pyupgrade-3.20.0-pyhd8ed1ab_0.conda
-=======
-      - conda: https://prefix.dev/conda-forge/noarch/python-dateutil-2.9.0.post0-pyhe01879c_2.conda
-      - conda: https://prefix.dev/conda-forge/noarch/python-gil-3.14.0-h4df99d1_100.conda
-      - conda: https://prefix.dev/conda-forge/noarch/python_abi-3.14-8_cp314.conda
-      - conda: https://prefix.dev/conda-forge/noarch/pyupgrade-3.20.0-pyhd8ed1ab_0.conda
-      - conda: https://prefix.dev/conda-forge/noarch/pyyaml-6.0.3-pyh7db6752_0.conda
-      - conda: https://prefix.dev/conda-forge/noarch/rosdistro-1.0.1-pyhd8ed1ab_0.conda
-      - conda: https://prefix.dev/conda-forge/noarch/rospkg-1.6.0-pyhd8ed1ab_0.conda
->>>>>>> 964355fc
       - conda: https://prefix.dev/conda-forge/win-64/ruff-0.13.2-h3e3edff_0.conda
       - conda: https://prefix.dev/conda-forge/noarch/syrupy-5.0.0-pyhd8ed1ab_0.conda
       - conda: https://prefix.dev/conda-forge/win-64/tk-8.6.13-h2c6b04d_2.conda
@@ -239,15 +203,7 @@
       - conda: https://prefix.dev/conda-forge/win-64/vc-14.3-h41ae7f8_31.conda
       - conda: https://prefix.dev/conda-forge/win-64/vc14_runtime-14.44.35208-h818238b_31.conda
       - conda: https://prefix.dev/conda-forge/win-64/vcomp14-14.44.35208-h818238b_31.conda
-<<<<<<< HEAD
       - conda: https://prefix.dev/conda-forge/win-64/zstd-1.5.7-hbeecb71_2.conda
-=======
-      - conda: https://prefix.dev/conda-forge/win-64/yaml-0.2.5-h6a83c73_3.conda
-      - conda: https://prefix.dev/conda-forge/win-64/zstd-1.5.7-hbeecb71_2.conda
-      - conda: .
->>>>>>> 964355fc
-      - conda: ../../py-pixi-build-backend
-        subdir: win-64
       - pypi: https://files.pythonhosted.org/packages/99/1b/50316bd6f95c50686b35799abebb6168d90ee18b7c03e3065f587f010f7c/catkin_pkg-1.1.0-py3-none-any.whl
       - pypi: https://files.pythonhosted.org/packages/12/b3/231ffd4ab1fc9d679809f356cebee130ac7daa00d6d6f3206dd4fd137e9e/distro-1.9.0-py3-none-any.whl
       - pypi: https://files.pythonhosted.org/packages/66/dd/f95350e853a4468ec37478414fc04ae2d61dad7a947b3015c3dcc51a09b9/docutils-0.22.2-py3-none-any.whl
@@ -349,7 +305,7 @@
       - conda: https://prefix.dev/conda-forge/linux-64/clang-21-21.1.2-default_h99862b1_0.conda
       - conda: https://prefix.dev/conda-forge/linux-64/clang-21.1.2-default_h36abe19_0.conda
       - conda: https://prefix.dev/conda-forge/noarch/colorama-0.4.6-pyhd8ed1ab_1.conda
-      - conda: https://prefix.dev/conda-forge/noarch/cpython-3.12.11-py312hd8ed1ab_0.conda
+      - conda: https://prefix.dev/conda-forge/noarch/cpython-3.14.0-py314hd8ed1ab_101.conda
       - conda: https://prefix.dev/conda-forge/noarch/exceptiongroup-1.3.0-pyhd8ed1ab_0.conda
       - conda: https://prefix.dev/conda-forge/linux-64/icu-75.1-he02047a_0.conda
       - conda: https://prefix.dev/conda-forge/noarch/iniconfig-2.0.0-pyhd8ed1ab_1.conda
@@ -366,18 +322,17 @@
       - conda: https://prefix.dev/conda-forge/linux-64/libiconv-1.18-h3b78370_2.conda
       - conda: https://prefix.dev/conda-forge/linux-64/libllvm21-21.1.2-hf7376ad_0.conda
       - conda: https://prefix.dev/conda-forge/linux-64/liblzma-5.8.1-hb9d3cd8_2.conda
-      - conda: https://prefix.dev/conda-forge/linux-64/libnsl-2.0.1-hb9d3cd8_1.conda
+      - conda: https://prefix.dev/conda-forge/linux-64/libmpdec-4.0.0-hb9d3cd8_0.conda
       - conda: https://prefix.dev/conda-forge/linux-64/libsqlite-3.50.4-h0c1763c_0.conda
       - conda: https://prefix.dev/conda-forge/linux-64/libstdcxx-15.1.0-h8f9b012_5.conda
       - conda: https://prefix.dev/conda-forge/linux-64/libstdcxx-ng-15.1.0-h4852527_5.conda
       - conda: https://prefix.dev/conda-forge/linux-64/libuuid-2.41.2-he9a06e4_0.conda
-      - conda: https://prefix.dev/conda-forge/linux-64/libxcrypt-4.4.36-hd590300_1.conda
       - conda: https://prefix.dev/conda-forge/linux-64/libxml2-16-2.15.0-ha9997c6_1.conda
       - conda: https://prefix.dev/conda-forge/linux-64/libxml2-2.15.0-h26afc86_1.conda
       - conda: https://prefix.dev/conda-forge/linux-64/libzlib-1.3.1-hb9d3cd8_2.conda
       - conda: https://prefix.dev/conda-forge/linux-64/mimalloc-3.1.5-h54a6638_0.conda
       - conda: https://prefix.dev/conda-forge/linux-64/mold-2.40.2-hd1b2760_1.conda
-      - conda: https://prefix.dev/conda-forge/linux-64/mypy-1.18.2-py312h4c3975b_0.conda
+      - conda: https://prefix.dev/conda-forge/linux-64/mypy-1.18.2-py314h5bd0f2a_0.conda
       - conda: https://prefix.dev/conda-forge/noarch/mypy_extensions-1.1.0-pyha770c72_0.conda
       - conda: https://prefix.dev/conda-forge/linux-64/ncurses-6.5-h2d0b736_3.conda
       - conda: https://prefix.dev/conda-forge/linux-64/openssl-3.5.4-h26f9b46_0.conda
@@ -387,16 +342,17 @@
       - conda: https://prefix.dev/pixi-build-backends/noarch/pixi-build-api-version-2-h4616a5c_0.conda
       - conda: https://prefix.dev/conda-forge/noarch/pixi-pycharm-0.0.9-unix_hf108a03_0.conda
       - conda: https://prefix.dev/conda-forge/noarch/pluggy-1.6.0-pyhd8ed1ab_0.conda
-      - conda: https://prefix.dev/conda-forge/linux-64/psutil-7.1.0-py312h4c3975b_0.conda
+      - conda: https://prefix.dev/conda-forge/linux-64/psutil-7.1.0-py314h5bd0f2a_0.conda
+      - conda: https://prefix.dev/pixi-build-backends/linux-64/py-pixi-build-backend-0.2.0.20250909.8ccd6ea-hab8a21e_0.conda
       - conda: https://prefix.dev/conda-forge/linux-64/py-rattler-0.15.0-py310h045cca9_1.conda
       - conda: https://prefix.dev/conda-forge/noarch/py_rattler-0.15.0-h88c55c7_1.conda
-      - conda: https://prefix.dev/conda-forge/noarch/pydantic-2.12.0-pyh3cfb1c2_0.conda
-      - conda: https://prefix.dev/conda-forge/linux-64/pydantic-core-2.41.1-py312h868fb18_0.conda
+      - conda: https://prefix.dev/conda-forge/noarch/pydantic-2.12.1-pyh3cfb1c2_0.conda
+      - conda: https://prefix.dev/conda-forge/linux-64/pydantic-core-2.41.3-py314h2e6c369_0.conda
       - conda: https://prefix.dev/conda-forge/noarch/pygments-2.19.2-pyhd8ed1ab_0.conda
       - conda: https://prefix.dev/conda-forge/noarch/pytest-8.4.2-pyhd8ed1ab_0.conda
-      - conda: https://prefix.dev/conda-forge/linux-64/python-3.12.11-h9e4cc4f_0_cpython.conda
-      - conda: https://prefix.dev/conda-forge/noarch/python-gil-3.12.11-hd8ed1ab_0.conda
-      - conda: https://prefix.dev/conda-forge/noarch/python_abi-3.12-8_cp312.conda
+      - conda: https://prefix.dev/conda-forge/linux-64/python-3.14.0-h5989046_101_cp314.conda
+      - conda: https://prefix.dev/conda-forge/noarch/python-gil-3.14.0-h4df99d1_101.conda
+      - conda: https://prefix.dev/conda-forge/noarch/python_abi-3.14-8_cp314.conda
       - conda: https://prefix.dev/conda-forge/linux-64/readline-8.2-h8c095d6_2.conda
       - conda: https://prefix.dev/conda-forge/noarch/syrupy-5.0.0-pyhd8ed1ab_0.conda
       - conda: https://prefix.dev/conda-forge/noarch/sysroot_linux-64-2.28-h4ee821c_8.conda
@@ -409,14 +365,12 @@
       - conda: https://prefix.dev/conda-forge/noarch/typing_extensions-4.15.0-pyhcf101f3_0.conda
       - conda: https://prefix.dev/conda-forge/noarch/tzdata-2025b-h78e105d_0.conda
       - conda: https://prefix.dev/conda-forge/linux-64/zstd-1.5.7-hb8e6e7a_2.conda
-      - conda: ../../py-pixi-build-backend
-        subdir: linux-64
       - pypi: https://files.pythonhosted.org/packages/99/1b/50316bd6f95c50686b35799abebb6168d90ee18b7c03e3065f587f010f7c/catkin_pkg-1.1.0-py3-none-any.whl
       - pypi: https://files.pythonhosted.org/packages/12/b3/231ffd4ab1fc9d679809f356cebee130ac7daa00d6d6f3206dd4fd137e9e/distro-1.9.0-py3-none-any.whl
       - pypi: https://files.pythonhosted.org/packages/66/dd/f95350e853a4468ec37478414fc04ae2d61dad7a947b3015c3dcc51a09b9/docutils-0.22.2-py3-none-any.whl
       - pypi: https://files.pythonhosted.org/packages/10/5e/1aa9a93198c6b64513c9d7752de7422c06402de6600a8767da1524f9570b/pyparsing-3.2.5-py3-none-any.whl
       - pypi: https://files.pythonhosted.org/packages/ec/57/56b9bcc3c9c6a792fcbaf139543cee77261f3651ca9da0c93f5c1221264b/python_dateutil-2.9.0.post0-py2.py3-none-any.whl
-      - pypi: https://files.pythonhosted.org/packages/8b/9d/b3589d3877982d4f2329302ef98a8026e7f4443c765c46cfecc8858c6b4b/pyyaml-6.0.3-cp312-cp312-manylinux2014_x86_64.manylinux_2_17_x86_64.manylinux_2_28_x86_64.whl
+      - pypi: https://files.pythonhosted.org/packages/88/f9/16491d7ed2a919954993e48aa941b200f38040928474c9e85ea9e64222c3/pyyaml-6.0.3-cp314-cp314-manylinux2014_x86_64.manylinux_2_17_x86_64.manylinux_2_28_x86_64.whl
       - pypi: https://files.pythonhosted.org/packages/22/32/d0fbc4383a6a213d315c39dda9107f81654d9941c43d6c687e61995ec388/rosdistro-1.0.1-py3-none-any.whl
       - pypi: https://files.pythonhosted.org/packages/fa/c1/b0616243c1f922252ceb4513c22abefc1773cf372bfc0b6f7e59c2829f96/rospkg-1.6.0-py3-none-any.whl
       - pypi: https://files.pythonhosted.org/packages/a3/dc/17031897dae0efacfea57dfd3a82fdd2a2aeb58e0ff71b77b87e44edc772/setuptools-80.9.0-py3-none-any.whl
@@ -430,11 +384,6 @@
       - conda: https://prefix.dev/conda-forge/noarch/ca-certificates-2025.8.3-hbd8a1cb_0.conda
       - conda: https://prefix.dev/conda-forge/noarch/colorama-0.4.6-pyhd8ed1ab_1.conda
       - conda: https://prefix.dev/conda-forge/noarch/cpython-3.14.0-py314hd8ed1ab_100.conda
-<<<<<<< HEAD
-=======
-      - conda: https://prefix.dev/conda-forge/noarch/distro-1.9.0-pyhd8ed1ab_1.conda
-      - conda: https://prefix.dev/conda-forge/noarch/docutils-0.22.2-pyhd8ed1ab_0.conda
->>>>>>> 964355fc
       - conda: https://prefix.dev/conda-forge/noarch/exceptiongroup-1.3.0-pyhd8ed1ab_0.conda
       - conda: https://prefix.dev/conda-forge/osx-arm64/icu-75.1-hfee45f7_0.conda
       - conda: https://prefix.dev/conda-forge/noarch/iniconfig-2.0.0-pyhd8ed1ab_1.conda
@@ -454,6 +403,7 @@
       - conda: https://prefix.dev/conda-forge/noarch/pixi-pycharm-0.0.9-unix_hf108a03_0.conda
       - conda: https://prefix.dev/conda-forge/noarch/pluggy-1.6.0-pyhd8ed1ab_0.conda
       - conda: https://prefix.dev/conda-forge/osx-arm64/psutil-7.1.0-py314h0612a62_0.conda
+      - conda: https://prefix.dev/pixi-build-backends/osx-arm64/py-pixi-build-backend-0.2.0.20250909.8ccd6ea-h10e0fbc_0.conda
       - conda: https://prefix.dev/conda-forge/osx-arm64/py-rattler-0.15.0-py310h96aa460_1.conda
       - conda: https://prefix.dev/conda-forge/noarch/py_rattler-0.15.0-h88c55c7_1.conda
       - conda: https://prefix.dev/conda-forge/noarch/pydantic-2.12.0-pyh3cfb1c2_0.conda
@@ -461,15 +411,8 @@
       - conda: https://prefix.dev/conda-forge/noarch/pygments-2.19.2-pyhd8ed1ab_0.conda
       - conda: https://prefix.dev/conda-forge/noarch/pytest-8.4.2-pyhd8ed1ab_0.conda
       - conda: https://prefix.dev/conda-forge/osx-arm64/python-3.14.0-h8929636_100_cp314.conda
-<<<<<<< HEAD
       - conda: https://prefix.dev/conda-forge/noarch/python-gil-3.14.0-h4df99d1_100.conda
       - conda: https://prefix.dev/conda-forge/noarch/python_abi-3.14-8_cp314.conda
-=======
-      - conda: https://prefix.dev/conda-forge/noarch/python-dateutil-2.9.0.post0-pyhe01879c_2.conda
-      - conda: https://prefix.dev/conda-forge/noarch/python-gil-3.14.0-h4df99d1_100.conda
-      - conda: https://prefix.dev/conda-forge/noarch/python_abi-3.14-8_cp314.conda
-      - conda: https://prefix.dev/conda-forge/noarch/pyyaml-6.0.3-pyh7db6752_0.conda
->>>>>>> 964355fc
       - conda: https://prefix.dev/conda-forge/osx-arm64/readline-8.2-h1d1bf99_2.conda
       - conda: https://prefix.dev/conda-forge/noarch/syrupy-5.0.0-pyhd8ed1ab_0.conda
       - conda: https://prefix.dev/conda-forge/osx-arm64/tk-8.6.13-h892fb3f_2.conda
@@ -479,15 +422,7 @@
       - conda: https://prefix.dev/conda-forge/noarch/typing-inspection-0.4.2-pyhd8ed1ab_0.conda
       - conda: https://prefix.dev/conda-forge/noarch/typing_extensions-4.15.0-pyhcf101f3_0.conda
       - conda: https://prefix.dev/conda-forge/noarch/tzdata-2025b-h78e105d_0.conda
-<<<<<<< HEAD
       - conda: https://prefix.dev/conda-forge/osx-arm64/zstd-1.5.7-h6491c7d_2.conda
-=======
-      - conda: https://prefix.dev/conda-forge/osx-arm64/yaml-0.2.5-h925e9cb_3.conda
-      - conda: https://prefix.dev/conda-forge/osx-arm64/zstd-1.5.7-h6491c7d_2.conda
-      - conda: .
->>>>>>> 964355fc
-      - conda: ../../py-pixi-build-backend
-        subdir: osx-arm64
       - pypi: https://files.pythonhosted.org/packages/99/1b/50316bd6f95c50686b35799abebb6168d90ee18b7c03e3065f587f010f7c/catkin_pkg-1.1.0-py3-none-any.whl
       - pypi: https://files.pythonhosted.org/packages/12/b3/231ffd4ab1fc9d679809f356cebee130ac7daa00d6d6f3206dd4fd137e9e/distro-1.9.0-py3-none-any.whl
       - pypi: https://files.pythonhosted.org/packages/66/dd/f95350e853a4468ec37478414fc04ae2d61dad7a947b3015c3dcc51a09b9/docutils-0.22.2-py3-none-any.whl
@@ -507,11 +442,6 @@
       - conda: https://prefix.dev/conda-forge/noarch/ca-certificates-2025.8.3-h4c7d964_0.conda
       - conda: https://prefix.dev/conda-forge/noarch/colorama-0.4.6-pyhd8ed1ab_1.conda
       - conda: https://prefix.dev/conda-forge/noarch/cpython-3.14.0-py314hd8ed1ab_100.conda
-<<<<<<< HEAD
-=======
-      - conda: https://prefix.dev/conda-forge/noarch/distro-1.9.0-pyhd8ed1ab_1.conda
-      - conda: https://prefix.dev/conda-forge/noarch/docutils-0.22.2-pyhd8ed1ab_0.conda
->>>>>>> 964355fc
       - conda: https://prefix.dev/conda-forge/noarch/exceptiongroup-1.3.0-pyhd8ed1ab_0.conda
       - conda: https://prefix.dev/conda-forge/noarch/iniconfig-2.0.0-pyhd8ed1ab_1.conda
       - conda: https://prefix.dev/conda-forge/win-64/libexpat-2.7.1-hac47afa_0.conda
@@ -529,6 +459,7 @@
       - conda: https://prefix.dev/conda-forge/noarch/pixi-pycharm-0.0.9-win_hba80fca_0.conda
       - conda: https://prefix.dev/conda-forge/noarch/pluggy-1.6.0-pyhd8ed1ab_0.conda
       - conda: https://prefix.dev/conda-forge/win-64/psutil-7.1.0-py314h5a2d7ad_0.conda
+      - conda: https://prefix.dev/pixi-build-backends/win-64/py-pixi-build-backend-0.2.0.20250909.8ccd6ea-hb141c79_0.conda
       - conda: https://prefix.dev/conda-forge/win-64/py-rattler-0.15.0-py310hb39080a_1.conda
       - conda: https://prefix.dev/conda-forge/noarch/py_rattler-0.15.0-h88c55c7_1.conda
       - conda: https://prefix.dev/conda-forge/noarch/pydantic-2.12.0-pyh3cfb1c2_0.conda
@@ -536,19 +467,8 @@
       - conda: https://prefix.dev/conda-forge/noarch/pygments-2.19.2-pyhd8ed1ab_0.conda
       - conda: https://prefix.dev/conda-forge/noarch/pytest-8.4.2-pyhd8ed1ab_0.conda
       - conda: https://prefix.dev/conda-forge/win-64/python-3.14.0-h6fd79ff_100_cp314.conda
-<<<<<<< HEAD
       - conda: https://prefix.dev/conda-forge/noarch/python-gil-3.14.0-h4df99d1_100.conda
       - conda: https://prefix.dev/conda-forge/noarch/python_abi-3.14-8_cp314.conda
-=======
-      - conda: https://prefix.dev/conda-forge/noarch/python-dateutil-2.9.0.post0-pyhe01879c_2.conda
-      - conda: https://prefix.dev/conda-forge/noarch/python-gil-3.14.0-h4df99d1_100.conda
-      - conda: https://prefix.dev/conda-forge/noarch/python_abi-3.14-8_cp314.conda
-      - conda: https://prefix.dev/conda-forge/noarch/pyyaml-6.0.3-pyh7db6752_0.conda
-      - conda: https://prefix.dev/conda-forge/noarch/rosdistro-1.0.1-pyhd8ed1ab_0.conda
-      - conda: https://prefix.dev/conda-forge/noarch/rospkg-1.6.0-pyhd8ed1ab_0.conda
-      - conda: https://prefix.dev/conda-forge/noarch/setuptools-80.9.0-pyhff2d567_0.conda
-      - conda: https://prefix.dev/conda-forge/noarch/six-1.17.0-pyhe01879c_1.conda
->>>>>>> 964355fc
       - conda: https://prefix.dev/conda-forge/noarch/syrupy-5.0.0-pyhd8ed1ab_0.conda
       - conda: https://prefix.dev/conda-forge/win-64/tk-8.6.13-h2c6b04d_2.conda
       - conda: https://prefix.dev/conda-forge/noarch/tomli-2.2.1-pyhe01879c_2.conda
@@ -561,15 +481,7 @@
       - conda: https://prefix.dev/conda-forge/win-64/vc-14.3-h41ae7f8_31.conda
       - conda: https://prefix.dev/conda-forge/win-64/vc14_runtime-14.44.35208-h818238b_31.conda
       - conda: https://prefix.dev/conda-forge/win-64/vcomp14-14.44.35208-h818238b_31.conda
-<<<<<<< HEAD
       - conda: https://prefix.dev/conda-forge/win-64/zstd-1.5.7-hbeecb71_2.conda
-=======
-      - conda: https://prefix.dev/conda-forge/win-64/yaml-0.2.5-h6a83c73_3.conda
-      - conda: https://prefix.dev/conda-forge/win-64/zstd-1.5.7-hbeecb71_2.conda
-      - conda: .
->>>>>>> 964355fc
-      - conda: ../../py-pixi-build-backend
-        subdir: win-64
       - pypi: https://files.pythonhosted.org/packages/99/1b/50316bd6f95c50686b35799abebb6168d90ee18b7c03e3065f587f010f7c/catkin_pkg-1.1.0-py3-none-any.whl
       - pypi: https://files.pythonhosted.org/packages/12/b3/231ffd4ab1fc9d679809f356cebee130ac7daa00d6d6f3206dd4fd137e9e/distro-1.9.0-py3-none-any.whl
       - pypi: https://files.pythonhosted.org/packages/66/dd/f95350e853a4468ec37478414fc04ae2d61dad7a947b3015c3dcc51a09b9/docutils-0.22.2-py3-none-any.whl
@@ -748,17 +660,6 @@
   - pkg:pypi/colorama?source=hash-mapping
   size: 27011
   timestamp: 1733218222191
-- conda: https://prefix.dev/conda-forge/noarch/cpython-3.12.11-py312hd8ed1ab_0.conda
-  noarch: generic
-  sha256: 7e7bc8e73a2f3736444a8564cbece7216464c00f0bc38e604b0c792ff60d621a
-  md5: e5279009e7a7f7edd3cd2880c502b3cc
-  depends:
-  - python >=3.12,<3.13.0a0
-  - python_abi * *_cp312
-  license: Python-2.0
-  purls: []
-  size: 45852
-  timestamp: 1749047748072
 - conda: https://prefix.dev/conda-forge/noarch/cpython-3.14.0-py314hd8ed1ab_100.conda
   noarch: generic
   sha256: 7ecfed30abd3f27e950084bf53171cb70a5560b7dcd734a37f15e33a51d95dee
@@ -767,10 +668,20 @@
   - python >=3.14,<3.15.0a0
   - python_abi * *_cp314
   license: Python-2.0
-<<<<<<< HEAD
   purls: []
   size: 48961
   timestamp: 1759867443910
+- conda: https://prefix.dev/conda-forge/noarch/cpython-3.14.0-py314hd8ed1ab_101.conda
+  noarch: generic
+  sha256: 8db51bbd02b4fb538dd2681ddd097a77f8ccf47016fcf59163911d8b8241d4df
+  md5: d1caec8d6086bcd2c30dfdd0af222d2d
+  depends:
+  - python >=3.14,<3.15.0a0
+  - python_abi * *_cp314
+  license: Python-2.0
+  purls: []
+  size: 49179
+  timestamp: 1760298337556
 - pypi: https://files.pythonhosted.org/packages/12/b3/231ffd4ab1fc9d679809f356cebee130ac7daa00d6d6f3206dd4fd137e9e/distro-1.9.0-py3-none-any.whl
   name: distro
   version: 1.9.0
@@ -781,27 +692,6 @@
   version: 0.22.2
   sha256: b0e98d679283fc3bb0ead8a5da7f501baa632654e7056e9c5846842213d674d8
   requires_python: '>=3.9'
-=======
-  size: 48961
-  timestamp: 1759867443910
-- conda: https://prefix.dev/conda-forge/noarch/distro-1.9.0-pyhd8ed1ab_1.conda
-  sha256: 5603c7d0321963bb9b4030eadabc3fd7ca6103a38475b4e0ed13ed6d97c86f4e
-  md5: 0a2014fd9860f8b1eaa0b1f3d3771a08
-  depends:
-  - python >=3.9
-  license: Apache-2.0
-  license_family: APACHE
-  size: 41773
-  timestamp: 1734729953882
-- conda: https://prefix.dev/conda-forge/noarch/docutils-0.22.2-pyhd8ed1ab_0.conda
-  sha256: dd02330f2ecca4a489a001e5ec66ee8aa50773dc2c621c8fc7053b454d9a27b2
-  md5: ba6a7a1c262587d333761b0cda2bbd28
-  depends:
-  - python >=3.10
-  license: CC-PDDC AND BSD-3-Clause AND BSD-2-Clause AND ZPL-2.1
-  size: 437394
-  timestamp: 1758409808966
->>>>>>> 964355fc
 - conda: https://prefix.dev/conda-forge/noarch/exceptiongroup-1.3.0-pyhd8ed1ab_0.conda
   sha256: ce61f4f99401a4bd455b89909153b40b9c823276aefcbb06f2044618696009ca
   md5: 72e42d28960d875c7654614f8b50939a
@@ -1106,17 +996,6 @@
   purls: []
   size: 88657
   timestamp: 1723861474602
-- conda: https://prefix.dev/conda-forge/linux-64/libnsl-2.0.1-hb9d3cd8_1.conda
-  sha256: 927fe72b054277cde6cb82597d0fcf6baf127dcbce2e0a9d8925a68f1265eef5
-  md5: d864d34357c3b65a4b731f78c0801dc4
-  depends:
-  - __glibc >=2.17,<3.0.a0
-  - libgcc >=13
-  license: LGPL-2.1-only
-  license_family: GPL
-  purls: []
-  size: 33731
-  timestamp: 1750274110928
 - conda: https://prefix.dev/conda-forge/linux-64/libsqlite-3.50.4-h0c1763c_0.conda
   sha256: 6d9c32fc369af5a84875725f7ddfbfc2ace795c28f246dc70055a79f9b2003da
   md5: 0b367fad34931cb79e0d6b7e5c06bb1c
@@ -1182,15 +1061,6 @@
   purls: []
   size: 37135
   timestamp: 1758626800002
-- conda: https://prefix.dev/conda-forge/linux-64/libxcrypt-4.4.36-hd590300_1.conda
-  sha256: 6ae68e0b86423ef188196fff6207ed0c8195dd84273cb5623b85aa08033a410c
-  md5: 5aa797f8787fe7a17d1b0821485b5adc
-  depends:
-  - libgcc-ng >=12
-  license: LGPL-2.1-or-later
-  purls: []
-  size: 100393
-  timestamp: 1702724383534
 - conda: https://prefix.dev/conda-forge/linux-64/libxml2-2.15.0-h26afc86_1.conda
   sha256: 4310577d7eea817d35a1c05e1e54575b06ce085d73e6dd59aa38523adf50168f
   md5: 8337b675e0cad517fbcb3daf7588087a
@@ -1293,24 +1163,24 @@
   purls: []
   size: 3028876
   timestamp: 1752868577231
-- conda: https://prefix.dev/conda-forge/linux-64/mypy-1.18.2-py312h4c3975b_0.conda
-  sha256: fb90735bc355263cde3b3af4fff62dafa9d14b0aacb46f644c8ea7e82a9fd133
-  md5: 25163f59343531e356658848bde3fc7c
+- conda: https://prefix.dev/conda-forge/linux-64/mypy-1.18.2-py314h5bd0f2a_0.conda
+  sha256: 987c29e33178dc550f566aa042aebf49233576caa151699f1db6ad1792cc8157
+  md5: 1e87cabfdfea01d30e2ce1dd6152846f
   depends:
   - __glibc >=2.17,<3.0.a0
   - libgcc >=14
   - mypy_extensions >=1.0.0
   - pathspec >=0.9.0
   - psutil >=4.0
-  - python >=3.12,<3.13.0a0
-  - python_abi 3.12.* *_cp312
+  - python >=3.14.0rc2,<3.15.0a0
+  - python_abi 3.14.* *_cp314
   - typing_extensions >=4.6.0
   license: MIT
   license_family: MIT
   purls:
   - pkg:pypi/mypy?source=hash-mapping
-  size: 19541793
-  timestamp: 1758278722332
+  size: 18293071
+  timestamp: 1758279255488
 - conda: https://prefix.dev/conda-forge/osx-arm64/mypy-1.18.2-py314h0612a62_0.conda
   sha256: ae51616fa487bd3de59709b711da817e0405c97b645c983bf7af7decd81009f8
   md5: 35e2005b4577fc8b4fc187451013e688
@@ -1325,11 +1195,8 @@
   - typing_extensions >=4.6.0
   license: MIT
   license_family: MIT
-<<<<<<< HEAD
   purls:
   - pkg:pypi/mypy?source=hash-mapping
-=======
->>>>>>> 964355fc
   size: 11070284
   timestamp: 1758280121914
 - conda: https://prefix.dev/conda-forge/win-64/mypy-1.18.2-py314h5a2d7ad_0.conda
@@ -1347,11 +1214,8 @@
   - vc14_runtime >=14.44.35208
   license: MIT
   license_family: MIT
-<<<<<<< HEAD
   purls:
   - pkg:pypi/mypy?source=hash-mapping
-=======
->>>>>>> 964355fc
   size: 8899693
   timestamp: 1758278850938
 - conda: https://prefix.dev/conda-forge/noarch/mypy_extensions-1.1.0-pyha770c72_0.conda
@@ -1507,20 +1371,20 @@
   - pkg:pypi/pluggy?source=hash-mapping
   size: 24246
   timestamp: 1747339794916
-- conda: https://prefix.dev/conda-forge/linux-64/psutil-7.1.0-py312h4c3975b_0.conda
-  sha256: 15484f43cf8a5c08b073a28e9789bc76abaf5ef328148d00ad0c1f05079a9455
-  md5: d99ab14339ac25676f1751b76b26c9b2
+- conda: https://prefix.dev/conda-forge/linux-64/psutil-7.1.0-py314h5bd0f2a_0.conda
+  sha256: 2f412443ae50c3f8c85b4d2209e938be812d52a367f04533c9c7cc143d8a3435
+  md5: 3bba9ff64ab2030c4c28c0d225864196
   depends:
   - __glibc >=2.17,<3.0.a0
   - libgcc >=14
-  - python >=3.12,<3.13.0a0
-  - python_abi 3.12.* *_cp312
+  - python >=3.14.0rc2,<3.15.0a0
+  - python_abi 3.14.* *_cp314
   license: BSD-3-Clause
   license_family: BSD
   purls:
-  - pkg:pypi/psutil?source=compressed-mapping
-  size: 475455
-  timestamp: 1758169358813
+  - pkg:pypi/psutil?source=hash-mapping
+  size: 488279
+  timestamp: 1758169396992
 - conda: https://prefix.dev/conda-forge/osx-arm64/psutil-7.1.0-py314h0612a62_0.conda
   sha256: 273618f4ecbb85409281e0a6f178fbcceac8323e02c7c7f2208ead19ce597363
   md5: 7cfbbd0442df7523027aeb44ca3d02b2
@@ -1531,11 +1395,8 @@
   - python_abi 3.14.* *_cp314
   license: BSD-3-Clause
   license_family: BSD
-<<<<<<< HEAD
   purls:
   - pkg:pypi/psutil?source=hash-mapping
-=======
->>>>>>> 964355fc
   size: 499273
   timestamp: 1758169590526
 - conda: https://prefix.dev/conda-forge/win-64/psutil-7.1.0-py314h5a2d7ad_0.conda
@@ -1549,62 +1410,47 @@
   - vc14_runtime >=14.44.35208
   license: BSD-3-Clause
   license_family: BSD
-<<<<<<< HEAD
   purls:
   - pkg:pypi/psutil?source=hash-mapping
-=======
->>>>>>> 964355fc
   size: 503792
   timestamp: 1758169642572
-- conda: ../../py-pixi-build-backend
-  name: py-pixi-build-backend
-  version: 0.1.2
-  build: hbf21a9e_0
-  subdir: linux-64
-  depends:
-  - typing-extensions
+- conda: https://prefix.dev/pixi-build-backends/linux-64/py-pixi-build-backend-0.2.0.20250909.8ccd6ea-hab8a21e_0.conda
+  noarch: python
+  sha256: 0ed44e9ee5a612b7a0b3dfe7aa3ae27d5d37e415d6bad50a55ec73a7006c5a87
+  depends:
+  - python >=3.8
   - pixi-build-api-version >=2,<3
-  - python >=3.8
-  - python_abi 3.12.* *_cp312
+  - _python_abi3_support 1.*
+  - cpython >=3.13
   constrains:
   - __glibc >=2.17
   license: BSD-3-Clause
-  input:
-    hash: 4f797a3726e1fd995cd6a259224fdc840cee844c3be917168c31f5afd2d0b739
-    globs:
-    - pyproject.toml
-- conda: ../../py-pixi-build-backend
-  name: py-pixi-build-backend
-  version: 0.1.2
-  build: hbf21a9e_0
-  subdir: osx-arm64
-  depends:
-  - typing-extensions
+  size: 11939176
+  timestamp: 1757422283903
+- conda: https://prefix.dev/pixi-build-backends/osx-arm64/py-pixi-build-backend-0.2.0.20250909.8ccd6ea-h10e0fbc_0.conda
+  noarch: python
+  sha256: 487f77b3131bb6c97c2fee6c410b154385360a7263b80f5b2045ec273f8700ad
+  depends:
+  - python >=3.8
   - pixi-build-api-version >=2,<3
-  - python >=3.8
-  - python_abi 3.14.* *_cp314
+  - _python_abi3_support 1.*
+  - cpython >=3.13
   constrains:
   - __osx >=11.0
   license: BSD-3-Clause
-  input:
-    hash: 4f797a3726e1fd995cd6a259224fdc840cee844c3be917168c31f5afd2d0b739
-    globs:
-    - pyproject.toml
-- conda: ../../py-pixi-build-backend
-  name: py-pixi-build-backend
-  version: 0.1.2
-  build: hbf21a9e_0
-  subdir: win-64
-  depends:
-  - typing-extensions
+  size: 10636665
+  timestamp: 1757422291985
+- conda: https://prefix.dev/pixi-build-backends/win-64/py-pixi-build-backend-0.2.0.20250909.8ccd6ea-hb141c79_0.conda
+  noarch: python
+  sha256: 6ae4a7536e09ea4c0bfd0ecf3061ba2862c55dffb4099817deaa6b01fd5490bc
+  depends:
+  - python >=3.8
   - pixi-build-api-version >=2,<3
-  - python >=3.8
-  - python_abi 3.14.* *_cp314
+  - _python_abi3_support 1.*
+  - cpython >=3.13
   license: BSD-3-Clause
-  input:
-    hash: 4f797a3726e1fd995cd6a259224fdc840cee844c3be917168c31f5afd2d0b739
-    globs:
-    - pyproject.toml
+  size: 10447026
+  timestamp: 1757422294209
 - conda: https://prefix.dev/conda-forge/linux-64/py-rattler-0.15.0-py310h045cca9_1.conda
   noarch: python
   sha256: b253c2816af3a31e867d997cf81bd47273b761995f9b8d564a8edf6c249c3e15
@@ -1684,54 +1530,43 @@
   - typing_extensions >=4.14.1
   license: MIT
   license_family: MIT
-<<<<<<< HEAD
   purls:
   - pkg:pypi/pydantic?source=hash-mapping
   size: 317651
   timestamp: 1759907890903
-- conda: https://prefix.dev/conda-forge/linux-64/pydantic-core-2.41.1-py312h868fb18_0.conda
-  sha256: d232384d626aab50ad2f43b5f9e345b1a369132d2b031a62ae0256bebb71eacb
-  md5: 450e1f3b7ff81d189587d2bad7ee50af
-=======
-  size: 307176
-  timestamp: 1757881787287
-- conda: https://prefix.dev/conda-forge/noarch/pydantic-2.12.0-pyh3cfb1c2_0.conda
-  sha256: 510c3752efeff69705953266a70577047f77a69da89245f598c2cce0e771531a
-  md5: 41749e96b495f27bf1729e0f99722415
+- conda: https://prefix.dev/conda-forge/noarch/pydantic-2.12.1-pyh3cfb1c2_0.conda
+  sha256: 35a7b793da55f28d3192f597623cf0ebf9284c864569a83809745d778fa4d622
+  md5: 475c8814c9d3a0e4fe7f6ed2abb2cf83
   depends:
   - annotated-types >=0.6.0
-  - pydantic-core 2.41.1
+  - pydantic-core 2.41.3
   - python >=3.10
   - typing-extensions >=4.6.1
   - typing-inspection >=0.4.2
   - typing_extensions >=4.14.1
   license: MIT
   license_family: MIT
-  size: 317651
-  timestamp: 1759907890903
-- conda: https://prefix.dev/conda-forge/linux-64/pydantic-core-2.33.2-py312h680f630_0.conda
-  sha256: 4d14d7634c8f351ff1e63d733f6bb15cba9a0ec77e468b0de9102014a4ddc103
-  md5: cfbd96e5a0182dfb4110fc42dda63e57
->>>>>>> 964355fc
+  purls:
+  - pkg:pypi/pydantic?source=compressed-mapping
+  size: 317803
+  timestamp: 1760395202242
+- conda: https://prefix.dev/conda-forge/linux-64/pydantic-core-2.41.3-py314h2e6c369_0.conda
+  sha256: e722843845c476769dc199a6f0be9ce8e03b73cdacd7162da5eecfa04616b25d
+  md5: ea534aa72a3985d3b37126ccb3614ef5
   depends:
   - python
   - typing-extensions >=4.6.0,!=4.7.0
+  - __glibc >=2.17,<3.0.a0
   - libgcc >=14
-  - __glibc >=2.17,<3.0.a0
-  - python_abi 3.12.* *_cp312
+  - python_abi 3.14.* *_cp314
   constrains:
   - __glibc >=2.17
   license: MIT
-<<<<<<< HEAD
+  license_family: MIT
   purls:
   - pkg:pypi/pydantic-core?source=hash-mapping
-  size: 1936297
-  timestamp: 1759889839536
-=======
-  license_family: MIT
-  size: 1890081
-  timestamp: 1746625309715
->>>>>>> 964355fc
+  size: 1939886
+  timestamp: 1760391167215
 - conda: https://prefix.dev/conda-forge/osx-arm64/pydantic-core-2.41.1-py314h724159f_0.conda
   sha256: c440696e5f66311084727b47881ed60d414dec10bc1859cccbdc79c2f9c75104
   md5: 61a14b0602ebb663adea4748e2462536
@@ -1744,11 +1579,8 @@
   constrains:
   - __osx >=11.0
   license: MIT
-<<<<<<< HEAD
   purls:
   - pkg:pypi/pydantic-core?source=hash-mapping
-=======
->>>>>>> 964355fc
   size: 1792522
   timestamp: 1759889859264
 - conda: https://prefix.dev/conda-forge/win-64/pydantic-core-2.41.1-py314h49d6ca3_0.conda
@@ -1765,11 +1597,8 @@
   - ucrt >=10.0.20348.0
   - python_abi 3.14.* *_cp314
   license: MIT
-<<<<<<< HEAD
   purls:
   - pkg:pypi/pydantic-core?source=hash-mapping
-=======
->>>>>>> 964355fc
   size: 1972700
   timestamp: 1759889861716
 - conda: https://prefix.dev/conda-forge/noarch/pygments-2.19.2-pyhd8ed1ab_0.conda
@@ -1811,33 +1640,6 @@
   - pkg:pypi/pytest?source=compressed-mapping
   size: 276734
   timestamp: 1757011891753
-- conda: https://prefix.dev/conda-forge/linux-64/python-3.12.11-h9e4cc4f_0_cpython.conda
-  sha256: 6cca004806ceceea9585d4d655059e951152fc774a471593d4f5138e6a54c81d
-  md5: 94206474a5608243a10c92cefbe0908f
-  depends:
-  - __glibc >=2.17,<3.0.a0
-  - bzip2 >=1.0.8,<2.0a0
-  - ld_impl_linux-64 >=2.36.1
-  - libexpat >=2.7.0,<3.0a0
-  - libffi >=3.4.6,<3.5.0a0
-  - libgcc >=13
-  - liblzma >=5.8.1,<6.0a0
-  - libnsl >=2.0.1,<2.1.0a0
-  - libsqlite >=3.50.0,<4.0a0
-  - libuuid >=2.38.1,<3.0a0
-  - libxcrypt >=4.4.36
-  - libzlib >=1.3.1,<2.0a0
-  - ncurses >=6.5,<7.0a0
-  - openssl >=3.5.0,<4.0a0
-  - readline >=8.2,<9.0a0
-  - tk >=8.6.13,<8.7.0a0
-  - tzdata
-  constrains:
-  - python_abi 3.12.* *_cp312
-  license: Python-2.0
-  purls: []
-  size: 31445023
-  timestamp: 1749050216615
 - conda: https://prefix.dev/conda-forge/linux-64/python-3.13.7-h2b335a9_100_cp313.conda
   build_number: 100
   sha256: 16cc30a5854f31ca6c3688337d34e37a79cdc518a06375fe3482ea8e2d6b34c8
@@ -1864,6 +1666,34 @@
   size: 33583088
   timestamp: 1756911465277
   python_site_packages_path: lib/python3.13/site-packages
+- conda: https://prefix.dev/conda-forge/linux-64/python-3.14.0-h5989046_101_cp314.conda
+  build_number: 101
+  sha256: 61ae2c29b1097c12161a09a4061be8f909bc1387d8388e875d8ed5e357ef0824
+  md5: b2ad21488149ec2c4d83640619de2430
+  depends:
+  - __glibc >=2.17,<3.0.a0
+  - bzip2 >=1.0.8,<2.0a0
+  - ld_impl_linux-64 >=2.36.1
+  - libexpat >=2.7.1,<3.0a0
+  - libffi >=3.4.6,<3.5.0a0
+  - libgcc >=14
+  - liblzma >=5.8.1,<6.0a0
+  - libmpdec >=4.0.0,<5.0a0
+  - libsqlite >=3.50.4,<4.0a0
+  - libuuid >=2.41.2,<3.0a0
+  - libzlib >=1.3.1,<2.0a0
+  - ncurses >=6.5,<7.0a0
+  - openssl >=3.5.4,<4.0a0
+  - python_abi 3.14.* *_cp314
+  - readline >=8.2,<9.0a0
+  - tk >=8.6.13,<8.7.0a0
+  - tzdata
+  - zstd >=1.5.7,<1.6.0a0
+  license: Python-2.0
+  purls: []
+  size: 36692257
+  timestamp: 1760299587505
+  python_site_packages_path: lib/python3.14/site-packages
 - conda: https://prefix.dev/conda-forge/osx-arm64/python-3.13.7-h5c937ed_100_cp313.conda
   build_number: 100
   sha256: b9776cc330fa4836171a42e0e9d9d3da145d7702ba6ef9fad45e94f0f016eaef
@@ -1908,10 +1738,7 @@
   - tzdata
   - zstd >=1.5.7,<1.6.0a0
   license: Python-2.0
-<<<<<<< HEAD
-  purls: []
-=======
->>>>>>> 964355fc
+  purls: []
   size: 13459937
   timestamp: 1759868716176
   python_site_packages_path: lib/python3.14/site-packages
@@ -1942,8 +1769,6 @@
   build_number: 100
   sha256: 30d4d676131a7af7342feff6f6c4387769e74c95727a70a0d9d5cb06ddea7450
   md5: a36b5d7f63132d152d96c3b97fb054c7
-<<<<<<< HEAD
-=======
   depends:
   - bzip2 >=1.0.8,<2.0a0
   - libexpat >=2.7.1,<3.0a0
@@ -1961,30 +1786,6 @@
   - vc14_runtime >=14.44.35208
   - zstd >=1.5.7,<1.6.0a0
   license: Python-2.0
-  size: 16814710
-  timestamp: 1759867391470
-  python_site_packages_path: Lib/site-packages
-- conda: https://prefix.dev/conda-forge/noarch/python-dateutil-2.9.0.post0-pyhe01879c_2.conda
-  sha256: d6a17ece93bbd5139e02d2bd7dbfa80bee1a4261dced63f65f679121686bf664
-  md5: 5b8d21249ff20967101ffa321cab24e8
->>>>>>> 964355fc
-  depends:
-  - bzip2 >=1.0.8,<2.0a0
-  - libexpat >=2.7.1,<3.0a0
-  - libffi >=3.4.6,<3.5.0a0
-  - liblzma >=5.8.1,<6.0a0
-  - libmpdec >=4.0.0,<5.0a0
-  - libsqlite >=3.50.4,<4.0a0
-  - libzlib >=1.3.1,<2.0a0
-  - openssl >=3.5.4,<4.0a0
-  - python_abi 3.14.* *_cp314
-  - tk >=8.6.13,<8.7.0a0
-  - tzdata
-  - ucrt >=10.0.20348.0
-  - vc >=14.3,<15
-  - vc14_runtime >=14.44.35208
-  - zstd >=1.5.7,<1.6.0a0
-  license: Python-2.0
   purls: []
   size: 16814710
   timestamp: 1759867391470
@@ -1996,16 +1797,6 @@
   requires_dist:
   - six>=1.5
   requires_python: '>=2.7,!=3.0.*,!=3.1.*,!=3.2.*'
-- conda: https://prefix.dev/conda-forge/noarch/python-gil-3.12.11-hd8ed1ab_0.conda
-  sha256: b8afeaefe409d61fa4b68513b25a66bb17f3ca430d67cfea51083c7bfbe098ef
-  md5: 859c6bec94cd74119f12b961aba965a8
-  depends:
-  - cpython 3.12.11.*
-  - python_abi * *_cp312
-  license: Python-2.0
-  purls: []
-  size: 45836
-  timestamp: 1749047798827
 - conda: https://prefix.dev/conda-forge/noarch/python-gil-3.14.0-h4df99d1_100.conda
   sha256: c9460fb47138ab51689fdc1bb4988ed272fb3c0227d1cee00f70abbc8f00dc84
   md5: 6bab5aef6a9016d250a33611ada07725
@@ -2013,23 +1804,19 @@
   - cpython 3.14.0.*
   - python_abi * *_cp314
   license: Python-2.0
-<<<<<<< HEAD
-  purls: []
-=======
->>>>>>> 964355fc
+  purls: []
   size: 48934
   timestamp: 1759867500314
-- conda: https://prefix.dev/conda-forge/noarch/python_abi-3.12-8_cp312.conda
-  build_number: 8
-  sha256: 80677180dd3c22deb7426ca89d6203f1c7f1f256f2d5a94dc210f6e758229809
-  md5: c3efd25ac4d74b1584d2f7a57195ddf1
-  constrains:
-  - python 3.12.* *_cpython
-  license: BSD-3-Clause
-  license_family: BSD
-  purls: []
-  size: 6958
-  timestamp: 1752805918820
+- conda: https://prefix.dev/conda-forge/noarch/python-gil-3.14.0-h4df99d1_101.conda
+  sha256: ee0054cb761b0404f47aeca672d0b14a1bd305c4d5a962054ef7250eb4d145f5
+  md5: ff70037e37dbf735066dec79c1e93c76
+  depends:
+  - cpython 3.14.0.*
+  - python_abi * *_cp314
+  license: Python-2.0
+  purls: []
+  size: 49201
+  timestamp: 1760298434567
 - conda: https://prefix.dev/conda-forge/noarch/python_abi-3.13-8_cp313.conda
   build_number: 8
   sha256: 210bffe7b121e651419cb196a2a63687b087497595c9be9d20ebe97dd06060a7
@@ -2048,10 +1835,7 @@
   - python 3.14.* *_cp314
   license: BSD-3-Clause
   license_family: BSD
-<<<<<<< HEAD
-  purls: []
-=======
->>>>>>> 964355fc
+  purls: []
   size: 6989
   timestamp: 1752805904792
 - conda: https://prefix.dev/conda-forge/noarch/pyupgrade-3.20.0-pyhd8ed1ab_0.conda
@@ -2066,49 +1850,21 @@
   - pkg:pypi/pyupgrade?source=hash-mapping
   size: 46600
   timestamp: 1748047653089
-<<<<<<< HEAD
 - pypi: https://files.pythonhosted.org/packages/23/20/bb6982b26a40bb43951265ba29d4c246ef0ff59c9fdcdf0ed04e0687de4d/pyyaml-6.0.3-cp314-cp314-win_amd64.whl
   name: pyyaml
   version: 6.0.3
   sha256: 4a2e8cebe2ff6ab7d1050ecd59c25d4c8bd7e6f400f5f82b96557ac0abafd0ac
   requires_python: '>=3.8'
-- pypi: https://files.pythonhosted.org/packages/8b/9d/b3589d3877982d4f2329302ef98a8026e7f4443c765c46cfecc8858c6b4b/pyyaml-6.0.3-cp312-cp312-manylinux2014_x86_64.manylinux_2_17_x86_64.manylinux_2_28_x86_64.whl
+- pypi: https://files.pythonhosted.org/packages/88/f9/16491d7ed2a919954993e48aa941b200f38040928474c9e85ea9e64222c3/pyyaml-6.0.3-cp314-cp314-manylinux2014_x86_64.manylinux_2_17_x86_64.manylinux_2_28_x86_64.whl
   name: pyyaml
   version: 6.0.3
-  sha256: ba1cc08a7ccde2d2ec775841541641e4548226580ab850948cbfda66a1befcdc
+  sha256: c458b6d084f9b935061bc36216e8a69a7e293a2f1e68bf956dcd9e6cbcd143f5
   requires_python: '>=3.8'
 - pypi: https://files.pythonhosted.org/packages/bd/9c/4d95bb87eb2063d20db7b60faa3840c1b18025517ae857371c4dd55a6b3a/pyyaml-6.0.3-cp314-cp314-macosx_11_0_arm64.whl
   name: pyyaml
   version: 6.0.3
   sha256: 34d5fcd24b8445fadc33f9cf348c1047101756fd760b4dacb5c3e99755703310
   requires_python: '>=3.8'
-=======
-- conda: https://prefix.dev/conda-forge/linux-64/pyyaml-6.0.3-py312h8a5da7c_0.conda
-  sha256: 1b3dc4c25c83093fff08b86a3574bc6b94ba355c8eba1f35d805c5e256455fc7
-  md5: fba10c2007c8b06f77c5a23ce3a635ad
-  depends:
-  - __glibc >=2.17,<3.0.a0
-  - libgcc >=14
-  - python >=3.12,<3.13.0a0
-  - python_abi 3.12.* *_cp312
-  - yaml >=0.2.5,<0.3.0a0
-  license: MIT
-  license_family: MIT
-  size: 204539
-  timestamp: 1758892248166
-- conda: https://prefix.dev/conda-forge/noarch/pyyaml-6.0.3-pyh7db6752_0.conda
-  sha256: 828af2fd7bb66afc9ab1c564c2046be391aaf66c0215f05afaf6d7a9a270fe2a
-  md5: b12f41c0d7fb5ab81709fcc86579688f
-  depends:
-  - python >=3.10.*
-  - yaml
-  track_features:
-  - pyyaml_no_compile
-  license: MIT
-  license_family: MIT
-  size: 45223
-  timestamp: 1758891992558
->>>>>>> 964355fc
 - conda: https://prefix.dev/conda-forge/linux-64/readline-8.2-h8c095d6_2.conda
   sha256: 2d6d0c026902561ed77cd646b5021aef2d4db22e57a5b0178dfc669231e06d2c
   md5: 283b96675859b20a825f8fa30f311446
@@ -2478,10 +2234,7 @@
   - libzlib >=1.3.1,<2.0a0
   license: BSD-3-Clause
   license_family: BSD
-<<<<<<< HEAD
-  purls: []
-=======
->>>>>>> 964355fc
+  purls: []
   size: 399979
   timestamp: 1742433432699
 - conda: https://prefix.dev/conda-forge/win-64/zstd-1.5.7-hbeecb71_2.conda
@@ -2494,9 +2247,6 @@
   - vc14_runtime >=14.29.30139
   license: BSD-3-Clause
   license_family: BSD
-<<<<<<< HEAD
-  purls: []
-=======
->>>>>>> 964355fc
+  purls: []
   size: 354697
   timestamp: 1742433568506