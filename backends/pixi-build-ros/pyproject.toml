--- conflicted
+++ resolved
@@ -9,39 +9,4 @@
 
 [build-system]
 build-backend = "hatchling.build"
-<<<<<<< HEAD
-requires = ["hatchling"]
-
-[tool.pixi.workspace]
-channels = ["https://prefix.dev/conda-forge"]
-platforms = ["osx-arm64"]
-preview = ["pixi-build"]
-
-[tool.pixi.pypi-dependencies]
-pixi_build_ros = { path = ".", editable = true }
-py-pixi-build-backend = { path = "../../py-pixi-build-backend", editable = true }
-
-[tool.pixi.package.build]
-backend = { name = "pixi-build-python", version = "*" }
-channels = [
-  "https://prefix.dev/pixi-build-backends",
-  "https://prefix.dev/conda-forge",
-]
-
-[tool.pixi.package]
-name = "pixi-build-ros"
-version = "0.1.2"
-
-[tool.pixi.package.host-dependencies]
-hatchling = "*"
-
-[tool.pixi.package.run-dependencies]
-rosdistro = "*"
-catkin_pkg = "*"
-toml = "*"
-pyyaml = "*"
-pixi-build-api-version = "*"
-py-pixi-build-backend = { path = "../../py-pixi-build-backend" }
-=======
-requires = ["hatchling"]
->>>>>>> 582fadeb
+requires = ["hatchling"]