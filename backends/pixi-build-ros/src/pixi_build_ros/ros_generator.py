--- conflicted
+++ resolved
@@ -65,12 +65,8 @@
         package_mapping_files = [str(path) for path in backend_config.get_package_mapping_file_paths()]
         metadata_provider = ROSPackageXmlMetadataProvider(
             str(package_xml_path),
-<<<<<<< HEAD
+            str(manifest_root),
             backend_config.get_distro().name,
-=======
-            str(manifest_root),
-            backend_config.distro.name,
->>>>>>> 4b866a64
             extra_input_globs=list(backend_config.extra_input_globs or []),
             package_mapping_files=package_mapping_files,
         )
