--- conflicted
+++ resolved
@@ -102,31 +102,11 @@
     else:
         raise RuntimeError(f"Unsupported platform: {host_platform}")
 
-<<<<<<< HEAD
     spec_str = rosdep_nameless_matchspec(dep)
 
-    # If dependency any of the following return custom name:
-    if dep.name in [
-        "ament_cmake",
-        "ament_python",
-        "rosidl_default_generators",
-        "ros_workspace",
-    ]:
-        return [f"ros-{distro.name}-{dep.name.replace('_', '-')}"]
-
     if dep.name not in package_map_data:
-        # If the dependency is not found in robostack.yaml, check the actual distro whether it exists
-        if distro.has_package(dep.name):
-            # This means that it is a ROS package, so we are going to assume has the `ros-<distro>-<dep.name>` format.
-            return [f"ros-{distro.name}-{dep.name.replace('_', '-')}{spec_str}"]
-        else:
-            # If the dependency is not found in robostack.yaml and not in the distro, return the dependency name as is.
-            return [f"{dep.name}{spec_str}"]
-=======
-    if dep_name not in package_map_data:
         # Package name isn't found in the package map, so we are going to assume it is a ROS package.
-        return [f"ros-{distro.name}-{dep_name.replace('_', '-')}{spec_str or ''}"]
->>>>>>> 2c8d7631
+        return [f"ros-{distro.name}-{dep.name.replace('_', '-')}{spec_str or ''}"]
 
     # Dependency found in package map
 
