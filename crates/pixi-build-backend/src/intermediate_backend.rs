use std::{
    collections::{BTreeMap, HashMap},
    path::{Path, PathBuf},
    sync::Arc,
};

use indexmap::{IndexMap, IndexSet};
use miette::{Context, IntoDiagnostic};
use ordermap::OrderMap;
use pixi_build_types::{
    BackendCapabilities, PathSpecV1, ProjectModelV1, SourcePackageSpecV1, TargetSelectorV1,
    procedures::{
        conda_build_v1::{CondaBuildV1Output, CondaBuildV1Params, CondaBuildV1Result},
        conda_outputs::{
            CondaOutput, CondaOutputDependencies, CondaOutputIgnoreRunExports, CondaOutputMetadata,
            CondaOutputRunExports, CondaOutputsParams, CondaOutputsResult,
        },
        initialize::{InitializeParams, InitializeResult},
        negotiate_capabilities::{NegotiateCapabilitiesParams, NegotiateCapabilitiesResult},
    },
};
use rattler_build::{
    build::{WorkingDirectoryBehavior, run_build},
    console_utils::LoggingOutputHandler,
    hash::HashInfo,
    metadata::{BuildConfiguration, Debug, Output, PlatformWithVirtualPackages},
    recipe::{ParsingError, Recipe, parser::find_outputs_from_src, variable::Variable},
    selectors::SelectorConfig,
    source_code::Source,
    tool_configuration::Configuration,
    types::{Directories, PackageIdentifier, PackagingSettings},
    variant_config::{DiscoveredOutput, ParseErrors, VariantConfig},
};
<<<<<<< HEAD
use rattler_conda_types::{
    Channel, ChannelConfig, MatchSpec, Platform, compression_level::CompressionLevel,
    package::ArchiveType,
};
use recipe_stage0::matchspec::{PackageDependency, SerializableMatchSpec};
=======
use rattler_conda_types::{Platform, compression_level::CompressionLevel, package::ArchiveType};

>>>>>>> 5a79c7db
use serde::Deserialize;

use crate::{
    TargetSelector,
    dependencies::{
        convert_binary_dependencies, convert_dependencies, convert_input_variant_configuration,
    },
    generated_recipe::{BackendConfig, GenerateRecipe, PythonParams},
    protocol::{Protocol, ProtocolInstantiator},
    specs_conversion::from_build_v1_args_to_finalized_dependencies,
    tools::{OneOrMultipleOutputs, output_directory},
};

use fs_err::tokio as tokio_fs;

#[derive(Debug, Default, Deserialize)]
#[serde(rename_all = "kebab-case")]
pub struct IntermediateBackendConfig {
    /// Environment Variables
    #[serde(default)]
    pub env: IndexMap<String, String>,
    /// If set, internal state will be logged as files in that directory
    pub debug_dir: Option<PathBuf>,
}

pub struct IntermediateBackendInstantiator<T: GenerateRecipe> {
    logging_output_handler: LoggingOutputHandler,

    generator: Arc<T>,
}

impl<T: GenerateRecipe> IntermediateBackendInstantiator<T> {
    pub fn new(logging_output_handler: LoggingOutputHandler, instance: Arc<T>) -> Self {
        Self {
            logging_output_handler,
            generator: instance,
        }
    }
}

pub struct IntermediateBackend<T: GenerateRecipe> {
    pub(crate) logging_output_handler: LoggingOutputHandler,
    pub(crate) source_dir: PathBuf,
    /// The path to the manifest file relative to the source directory.
    pub(crate) manifest_rel_path: PathBuf,
    pub(crate) project_model: ProjectModelV1,
    pub(crate) generate_recipe: Arc<T>,
    pub(crate) config: T::Config,
    pub(crate) target_config: OrderMap<TargetSelectorV1, T::Config>,
    pub(crate) cache_dir: Option<PathBuf>,
}
impl<T: GenerateRecipe> IntermediateBackend<T> {
    #[allow(clippy::too_many_arguments)]
    pub fn new(
        manifest_path: PathBuf,
        source_dir: Option<PathBuf>,
        project_model: ProjectModelV1,
        generate_recipe: Arc<T>,
        config: serde_json::Value,
        target_config: OrderMap<TargetSelectorV1, serde_json::Value>,
        logging_output_handler: LoggingOutputHandler,
        cache_dir: Option<PathBuf>,
    ) -> miette::Result<Self> {
        // Determine the root directory of the manifest
        let (source_dir, manifest_rel_path) = match source_dir {
            None => {
                let source_dir = manifest_path
                    .parent()
                    .ok_or_else(|| {
                        miette::miette!("the project manifest must reside in a directory")
                    })?
                    .to_path_buf();
                let manifest_rel_path = manifest_path
                    .file_name()
                    .map(Path::new)
                    .expect("we already validated that the manifest path is a file")
                    .to_path_buf();
                (source_dir, manifest_rel_path)
            }
            Some(source_dir) => {
                let manifest_rel_path = pathdiff::diff_paths(manifest_path, &source_dir)
                    .ok_or_else(|| {
                        miette::miette!("the manifest is not relative to the source directory")
                    })?;
                (source_dir, manifest_rel_path)
            }
        };

        let config = serde_json::from_value::<T::Config>(config)
            .into_diagnostic()
            .context("failed to parse configuration")?;

        let target_config = target_config
            .into_iter()
            .map(|(target, config)| {
                let config = serde_json::from_value::<T::Config>(config)
                    .into_diagnostic()
                    .wrap_err_with(|| {
                        format!("failed to parse target configuration for {target}")
                    })?;
                Ok((target, config))
            })
            .collect::<Result<_, miette::Report>>()?;

        Ok(Self {
            source_dir,
            manifest_rel_path,
            project_model,
            generate_recipe,
            config,
            target_config,
            logging_output_handler,
            cache_dir,
        })
    }
}

#[async_trait::async_trait]
impl<T> ProtocolInstantiator for IntermediateBackendInstantiator<T>
where
    T: GenerateRecipe + Clone + Send + Sync + 'static,
    T::Config: Send + Sync + 'static,
{
    fn debug_dir(configuration: Option<serde_json::Value>) -> Option<PathBuf> {
        configuration
            .and_then(|config| serde_json::from_value::<T::Config>(config).ok())
            .and_then(|config| config.debug_dir().map(|d| d.to_path_buf()))
    }

    async fn initialize(
        &self,
        params: InitializeParams,
    ) -> miette::Result<(Box<dyn Protocol + Send + Sync + 'static>, InitializeResult)> {
        let project_model = params
            .project_model
            .ok_or_else(|| miette::miette!("project model is required"))?;

        let project_model = project_model
            .into_v1()
            .ok_or_else(|| miette::miette!("project model v1 is required"))?;

        let config = if let Some(config) = params.configuration {
            config
        } else {
            serde_json::Value::Object(Default::default())
        };

        let target_config = params.target_configuration.unwrap_or_default();

        let instance = IntermediateBackend::<T>::new(
            params.manifest_path,
            params.source_dir,
            project_model,
            self.generator.clone(),
            config,
            target_config,
            self.logging_output_handler.clone(),
            params.cache_directory,
        )?;

        Ok((Box::new(instance), InitializeResult {}))
    }

    async fn negotiate_capabilities(
        _params: NegotiateCapabilitiesParams,
    ) -> miette::Result<NegotiateCapabilitiesResult> {
        // Returns the capabilities of this backend based on the capabilities of
        // the frontend.
        Ok(NegotiateCapabilitiesResult {
            capabilities: default_capabilities(),
        })
    }
}

#[async_trait::async_trait]
impl<T> Protocol for IntermediateBackend<T>
where
    T: GenerateRecipe + Clone + Send + Sync + 'static,
    T::Config: BackendConfig + Send + Sync + 'static,
{
    fn debug_dir(&self) -> Option<&Path> {
        self.config.debug_dir()
    }

<<<<<<< HEAD
    async fn conda_get_metadata(
        &self,
        params: CondaMetadataParams,
    ) -> miette::Result<CondaMetadataResult> {
        let channel_config = ChannelConfig {
            channel_alias: params.channel_configuration.base_url,
            root_dir: self.source_dir.to_path_buf(),
        };

        let host_platform = params
            .host_platform
            .as_ref()
            .map(|p| p.platform)
            .unwrap_or(Platform::current());

        let build_platform = params
            .build_platform
            .as_ref()
            .map(|p| p.platform)
            .unwrap_or(Platform::current());

        let config = self
            .target_config
            .iter()
            .find(|(selector, _)| selector.matches(host_platform))
            .map(|(_, target_config)| self.config.merge_with_target_config(target_config))
            .unwrap_or_else(|| Ok(self.config.clone()))?;

        // Determine the selector config that should be used while expanding
        // variants for this recipe.
        let selector_config_for_variants = SelectorConfig {
            target_platform: host_platform,
            host_platform,
            build_platform,
            hash: None,
            variant: Default::default(),
            experimental: false,
            allow_undefined: false,
            recipe_path: Some(self.source_dir.join(&self.manifest_rel_path)),
        };

        let mut variants = self.generate_recipe.default_variants(host_platform)?;

        // Construct a `VariantConfig` based on the input parameters. This is a
        // combination of defaults provided by the generator (lowest priority),
        // variants loaded from external files, and finally the user supplied
        // variants (highest priority).
        let mut variant_config = if let Some(variant_files) = params
            .variant_files
            .as_ref()
            .filter(|files| !files.is_empty())
        {
            // Reverse the order of the variant files so that the first file has the highest priority.
            let variant_files = variant_files
                .clone()
                .into_iter()
                .rev()
                .collect::<Vec<PathBuf>>();
            let mut variant_config =
                VariantConfig::from_files(&variant_files, &selector_config_for_variants)?;
            variants.append(&mut variant_config.variants);
            variant_config.variants = variants;
            variant_config
        } else {
            VariantConfig {
                variants,
                pin_run_as_build: None,
                zip_keys: None,
            }
        };

        let mut param_variant_configuration = params
            .variant_configuration
            .clone()
            .unwrap_or_default()
            .into_iter()
            .map(|(k, v)| {
                (
                    k.into(),
                    v.into_iter().map(|v| Variable::from_string(&v)).collect(),
                )
            })
            .collect();
        variant_config
            .variants
            .append(&mut param_variant_configuration);

        // Convert channels from params
        let channels: Vec<Channel> = params
            .channel_base_urls
            .iter()
            .flatten()
            .cloned()
            .map(Channel::from_url)
            .collect();

        // Construct the intermediate recipe
        let generated_recipe = self.generate_recipe.generate_recipe(
            &self.project_model,
            &config,
            self.source_dir.clone(),
            host_platform,
            Some(PythonParams { editable: false }),
            &variant_config.variants.keys().cloned().collect(),
            channels,
        )?;

        // Convert the recipe to source code.
        // TODO(baszalmstra): In the future it would be great if we could just
        // immediately use the intermediate recipe for some of this rattler-build
        // functions.
        let recipe_path = self.source_dir.join(&self.manifest_rel_path);
        let named_source = Source {
            name: self.manifest_rel_path.display().to_string(),
            code: Arc::from(
                generated_recipe
                    .recipe
                    .to_yaml_pretty()
                    .into_diagnostic()?
                    .as_str(),
            ),
            path: recipe_path.clone(),
        };

        // Determine the different outputs that are supported by the recipe by expanding
        // all the different variant combinations.
        //
        // TODO(baszalmstra): The selector config we pass in here doesnt have all values
        // filled in. This is on prupose because at this point we dont yet know all
        // values like the variant. We should introduce a new type of selector config
        // for this particular case.
        let outputs = find_outputs_from_src(named_source.clone())?;
        let discovered_outputs = variant_config.find_variants(
            &outputs,
            named_source.clone(),
            &selector_config_for_variants,
        )?;

        // Build the tool configuration
        let tool_config = Arc::new(
            Configuration::builder()
                .with_opt_cache_dir(self.cache_dir.clone())
                .with_logging_output_handler(self.logging_output_handler.clone())
                .with_channel_config(channel_config)
                .with_testing(false)
                .with_keep_build(true)
                .finish(),
        );

        let timestamp = chrono::Utc::now();
        let mut subpackages = BTreeMap::new();
        let mut packages = Vec::new();
        let number_of_outputs = discovered_outputs.len();
        for discovered_output in discovered_outputs {
            let variant = discovered_output.used_vars;
            let hash = HashInfo::from_variant(&variant, &discovered_output.noarch_type);

            // Construct the selector config for this particular output. We base this on the
            // selector config that was used to determine the variants.
            let selector_config = SelectorConfig {
                variant: variant.clone(),
                hash: Some(hash.clone()),
                target_platform: discovered_output.target_platform,
                ..selector_config_for_variants.clone()
            };

            // Convert this discovered output into a recipe.
            let recipe = Recipe::from_node(&discovered_output.node, selector_config.clone())
                .map_err(|err| {
                    let errs: ParseErrors<_> = err
                        .into_iter()
                        .map(|err| ParsingError::from_partial(named_source.clone(), err))
                        .collect::<Vec<_>>()
                        .into();
                    errs
                })?;

            // Skip this output if the recipe is marked as skipped
            if recipe.build().skip() {
                continue;
            }

            subpackages.insert(
                recipe.package().name().clone(),
                PackageIdentifier {
                    name: recipe.package().name().clone(),
                    version: recipe.package().version().clone(),
                    build_string: discovered_output.build_string.clone(),
                },
            );

            let directories = output_directory(
                if number_of_outputs == 1 {
                    OneOrMultipleOutputs::Single(discovered_output.name.clone())
                } else {
                    OneOrMultipleOutputs::OneOfMany(discovered_output.name.clone())
                },
                params.work_directory.clone(),
                &named_source.path,
            );
            // Save intermediate recipe in the debug dir
            let debug_path = directories.work_dir.join("recipe.yaml");
            tokio_fs::create_dir_all(&directories.work_dir)
                .await
                .into_diagnostic()?;
            tokio_fs::write(
                &debug_path,
                generated_recipe.recipe.to_yaml_pretty().into_diagnostic()?,
            )
            .await
            .into_diagnostic()?;

            let mut output = Output {
                recipe,
                build_configuration: BuildConfiguration {
                    target_platform: discovered_output.target_platform,
                    host_platform: PlatformWithVirtualPackages {
                        platform: selector_config.host_platform,
                        virtual_packages: params
                            .host_platform
                            .as_ref()
                            .map(|p| p.virtual_packages.clone().unwrap_or_default())
                            .unwrap_or_default(),
                    },
                    build_platform: PlatformWithVirtualPackages {
                        platform: selector_config.build_platform,
                        virtual_packages: params
                            .build_platform
                            .as_ref()
                            .map(|p| p.virtual_packages.clone().unwrap_or_default())
                            .unwrap_or_default(),
                    },
                    hash: discovered_output.hash.clone(),
                    variant,
                    directories: output_directory(
                        if number_of_outputs == 1 {
                            OneOrMultipleOutputs::Single(discovered_output.name.clone())
                        } else {
                            OneOrMultipleOutputs::OneOfMany(discovered_output.name.clone())
                        },
                        params.work_directory.clone(),
                        &named_source.path,
                    ),
                    channels: params
                        .channel_base_urls
                        .iter()
                        .flatten()
                        .cloned()
                        .map(Into::into)
                        .collect(),
                    channel_priority: tool_config.channel_priority,
                    timestamp,
                    subpackages: subpackages.clone(),
                    packaging_settings: PackagingSettings::from_args(
                        ArchiveType::Conda,
                        CompressionLevel::default(),
                    ),
                    store_recipe: false,
                    force_colors: false,
                    sandbox_config: None,
                    debug: Debug::default(),
                    solve_strategy: Default::default(),
                    exclude_newer: None,
                },
                finalized_dependencies: None,
                finalized_sources: None,
                finalized_cache_dependencies: None,
                finalized_cache_sources: None,
                system_tools: SystemTools::default(),
                build_summary: Arc::default(),
                extra_meta: None,
            };

            output.recipe.build.string = BuildString::Resolved(discovered_output.build_string);

            let temp_recipe = TemporaryRenderedRecipe::from_output(&output)?;
            let tool_config = tool_config.clone();
            let output = temp_recipe
                .within_context_async(move || async move {
                    output
                        .resolve_dependencies(&tool_config, RunExportsDownload::DownloadMissing)
                        .await
                        .into_diagnostic()
                })
                .await?;

            let finalized_deps = &output
                .finalized_dependencies
                .as_ref()
                .expect("dependencies should be resolved at this point")
                .run;

            let finalized_run_deps = &output
                .finalized_dependencies
                .as_ref()
                .expect("dependencies should be resolved at this point")
                .run
                .depends
                .iter()
                .cloned()
                .map(|dep| {
                    let spec = dep.spec().clone();
                    let ser_matchspec = SerializableMatchSpec(spec);

                    PackageDependency::from(ser_matchspec)
                })
                .collect_vec();

            let source_dependencies = finalized_run_deps
                .iter()
                .filter_map(|dep| dep.as_source().cloned())
                .collect_vec();

            let source_spec_v1 = source_dependencies
                .iter()
                .map(|dep| {
                    let name = dep
                        .spec
                        .name
                        .as_ref()
                        .ok_or_else(|| {
                            miette::miette!("source dependency {} does not have a name", dep.spec)
                        })?
                        .as_normalized()
                        .to_string();
                    Ok((name, from_source_matchspec_into_package_spec(dep.clone())?))
                })
                .collect::<miette::Result<HashMap<_, _>>>()?;

            packages.push(CondaPackageMetadata {
                name: output.name().clone(),
                version: output.version().clone(),
                build: output.build_string().into_owned(),
                build_number: output.recipe.build.number,
                subdir: output.build_configuration.target_platform,
                depends: finalized_run_deps
                    .iter()
                    .sorted_by_key(|dep| dep.package_name())
                    .map(|package_dependency| {
                        SerializableMatchSpec::from(package_dependency.clone())
                            .0
                            .clone()
                    })
                    .map(|mut arg| {
                        // reset the URL for source dependencies
                        arg.url = None;
                        arg.to_string()
                    })
                    .collect(),
                constraints: finalized_deps
                    .constraints
                    .iter()
                    .map(DependencyInfo::spec)
                    .map(MatchSpec::to_string)
                    .collect(),
                license: output.recipe.about.license.as_ref().map(|l| l.to_string()),
                license_family: output.recipe.about.license_family.clone(),
                noarch: output.recipe.build.noarch,
                sources: source_spec_v1,
            });
        }

        Ok(CondaMetadataResult {
            packages,
            input_globs: Some(generated_recipe.metadata_input_globs),
        })
    }

    async fn conda_build_v0(&self, params: CondaBuildParams) -> miette::Result<CondaBuildResult> {
        let channel_config = ChannelConfig {
            channel_alias: params.channel_configuration.base_url,
            root_dir: self.source_dir.to_path_buf(),
        };

        let host_platform = params
            .host_platform
            .as_ref()
            .map(|p| p.platform)
            .unwrap_or(Platform::current());

        let build_platform = Platform::current();

        let config = self
            .target_config
            .iter()
            .find(|(selector, _)| selector.matches(host_platform))
            .map(|(_, target_config)| self.config.merge_with_target_config(target_config))
            .unwrap_or_else(|| Ok(self.config.clone()))?;

        let selector_config_for_variants = SelectorConfig {
            target_platform: host_platform,
            host_platform,
            build_platform,
            hash: None,
            variant: Default::default(),
            experimental: false,
            allow_undefined: false,
            recipe_path: Some(self.source_dir.join(&self.manifest_rel_path)),
        };

        let mut variants = self.generate_recipe.default_variants(host_platform)?;

        // Construct a `VariantConfig` based on the input parameters. This is a
        // combination of defaults provided by the generator (lowest priority),
        // variants loaded from external files, and finally the user supplied
        // variants (highest priority).
        let mut variant_config = if let Some(variant_files) = params
            .variant_files
            .as_ref()
            .filter(|files| !files.is_empty())
        {
            // Reverse the order of the variant files so that the first file has the highest priority.
            let variant_files = variant_files
                .clone()
                .into_iter()
                .rev()
                .collect::<Vec<PathBuf>>();
            let mut variant_config =
                VariantConfig::from_files(&variant_files, &selector_config_for_variants)?;
            variants.append(&mut variant_config.variants);
            variant_config.variants = variants;
            variant_config
        } else {
            VariantConfig {
                variants,
                pin_run_as_build: None,
                zip_keys: None,
            }
        };

        let mut param_variants =
            convert_input_variant_configuration(params.variant_configuration.clone())
                .unwrap_or_default();
        variant_config.variants.append(&mut param_variants);

        // Convert channels from params
        let channels: Vec<Channel> = params
            .channel_base_urls
            .iter()
            .flatten()
            .cloned()
            .map(Channel::from_url)
            .collect();

        // Construct the intermediate recipe
        let mut generated_recipe = self.generate_recipe.generate_recipe(
            &self.project_model,
            &config,
            self.source_dir.clone(),
            host_platform,
            Some(PythonParams {
                editable: params.editable,
            }),
            &variant_config.variants.keys().cloned().collect(),
            channels.clone(),
        )?;

        // Convert the recipe to source code.
        // TODO(baszalmstra): In the future it would be great if we could just
        // immediately use the intermediate recipe for some of this rattler-build
        // functions.
        let recipe_path = self.source_dir.join(&self.manifest_rel_path);
        let named_source = Source {
            name: self.manifest_rel_path.display().to_string(),
            code: Arc::from(
                generated_recipe
                    .recipe
                    .to_yaml_pretty()
                    .into_diagnostic()?
                    .as_str(),
            ),
            path: recipe_path.clone(),
        };

        // Determine the different outputs that are supported by the recipe by expanding
        // all the different variant combinations.
        //
        // TODO(baszalmstra): The selector config we pass in here doesnt have all values
        // filled in. This is on prupose because at this point we dont yet know all
        // values like the variant. We should introduce a new type of selector config
        // for this particular case.
        let outputs = find_outputs_from_src(named_source.clone())?;
        let mut discovered_outputs = variant_config.find_variants(
            &outputs,
            named_source.clone(),
            &selector_config_for_variants,
        )?;

        // Build the tool configuration
        let tool_config = Arc::new(
            Configuration::builder()
                .with_opt_cache_dir(self.cache_dir.clone())
                .with_logging_output_handler(self.logging_output_handler.clone())
                .with_channel_config(channel_config)
                .with_testing(false)
                .with_keep_build(true)
                .finish(),
        );

        // Filter on only the outputs that the user requested
        // Determine the outputs to build
        let selected_outputs = if let Some(output_identifiers) = params.outputs.clone() {
            output_identifiers
                .into_iter()
                .filter_map(|iden| {
                    let pos = discovered_outputs.iter().position(|output| {
                        let CondaOutputIdentifier {
                            name,
                            version,
                            build,
                            subdir,
                        } = &iden;
                        name.as_ref().is_none_or(|n| output.name == *n)
                            && version.as_ref().is_none_or(|v| output.version == *v)
                            && build
                                .as_ref()
                                .is_none_or(|b| output.build_string == b.as_str())
                            && subdir
                                .as_ref()
                                .is_none_or(|s| output.target_platform.as_str() == s)
                    })?;
                    discovered_outputs.swap_remove_index(pos)
                })
                .collect()
        } else {
            discovered_outputs
        };

        let timestamp = chrono::Utc::now();
        let mut subpackages = BTreeMap::new();

        let mut packages = Vec::new();
        let number_of_outputs = selected_outputs.len();
        for discovered_output in selected_outputs {
            let variant = discovered_output.used_vars;
            let hash = HashInfo::from_variant(&variant, &discovered_output.noarch_type);

            // Construct the selector config for this particular output. We base this on the
            // selector config that was used to determine the variants.
            let selector_config = SelectorConfig {
                variant: variant.clone(),
                hash: Some(hash.clone()),
                target_platform: discovered_output.target_platform,
                ..selector_config_for_variants.clone()
            };

            // Convert this discovered output into a recipe.
            let recipe = Recipe::from_node(&discovered_output.node, selector_config.clone())
                .map_err(|err| {
                    let errs: ParseErrors<_> = err
                        .into_iter()
                        .map(|err| ParsingError::from_partial(named_source.clone(), err))
                        .collect::<Vec<_>>()
                        .into();
                    errs
                })?;

            // Skip this output if the recipe is marked as skipped
            if recipe.build().skip() {
                continue;
            }

            subpackages.insert(
                recipe.package().name().clone(),
                PackageIdentifier {
                    name: recipe.package().name().clone(),
                    version: recipe.package().version().clone(),
                    build_string: discovered_output.build_string.clone(),
                },
            );

            let directories = output_directory(
                if number_of_outputs == 1 {
                    OneOrMultipleOutputs::Single(discovered_output.name.clone())
                } else {
                    OneOrMultipleOutputs::OneOfMany(discovered_output.name.clone())
                },
                params.work_directory.clone(),
                &named_source.path,
            );

            // Save intermediate recipe in the debug dir
            let debug_path = directories.work_dir.join("recipe.yaml");
            tokio_fs::create_dir_all(&directories.work_dir)
                .await
                .into_diagnostic()?;
            tokio_fs::write(
                &debug_path,
                generated_recipe.recipe.to_yaml_pretty().into_diagnostic()?,
            )
            .await
            .into_diagnostic()?;

            let mut output = Output {
                recipe,
                build_configuration: BuildConfiguration {
                    target_platform: discovered_output.target_platform,
                    host_platform: PlatformWithVirtualPackages {
                        platform: selector_config.host_platform,
                        virtual_packages: params
                            .host_platform
                            .as_ref()
                            .map(|p| p.virtual_packages.clone().unwrap_or_default())
                            .unwrap_or_default(),
                    },
                    build_platform: PlatformWithVirtualPackages {
                        platform: selector_config.build_platform,
                        virtual_packages: params
                            .build_platform_virtual_packages
                            .clone()
                            .unwrap_or_default(),
                    },
                    hash: discovered_output.hash.clone(),
                    variant,
                    directories: output_directory(
                        if number_of_outputs == 1 {
                            OneOrMultipleOutputs::Single(discovered_output.name.clone())
                        } else {
                            OneOrMultipleOutputs::OneOfMany(discovered_output.name.clone())
                        },
                        params.work_directory.clone(),
                        &named_source.path,
                    ),
                    channels: params
                        .channel_base_urls
                        .iter()
                        .flatten()
                        .cloned()
                        .map(Into::into)
                        .collect(),
                    channel_priority: tool_config.channel_priority,
                    timestamp,
                    subpackages: subpackages.clone(),
                    packaging_settings: PackagingSettings::from_args(
                        ArchiveType::Conda,
                        CompressionLevel::default(),
                    ),
                    store_recipe: false,
                    force_colors: false,
                    sandbox_config: None,
                    debug: Debug::default(),
                    solve_strategy: Default::default(),
                    exclude_newer: None,
                },
                finalized_dependencies: None,
                finalized_sources: None,
                finalized_cache_dependencies: None,
                finalized_cache_sources: None,
                system_tools: SystemTools::default(),
                build_summary: Arc::default(),
                extra_meta: None,
            };

            output.recipe.build.string = BuildString::Resolved(discovered_output.build_string);

            let temp_recipe = TemporaryRenderedRecipe::from_output(&output)?;
            let tool_config = tool_config.clone();
            let (output, package) = temp_recipe
                .within_context_async(move || async move {
                    run_build(output, &tool_config, WorkingDirectoryBehavior::Preserve).await
                })
                .await?;

            // Extract the input globs from the build and recipe
            let mut input_globs = self.generate_recipe.extract_input_globs_from_build(
                &config,
                &params.work_directory,
                params.editable,
            )?;
            input_globs.append(&mut generated_recipe.build_input_globs);

            let built_package = CondaBuiltPackage {
                output_file: package,
                input_globs,
                name: output.name().clone(),
                version: output.version().to_string(),
                build: output.build_string().into_owned(),
                subdir: output.target_platform().to_string(),
            };
            packages.push(built_package);
        }

        Ok(CondaBuildResult { packages })
    }

=======
>>>>>>> 5a79c7db
    async fn conda_outputs(
        &self,
        params: CondaOutputsParams,
    ) -> miette::Result<CondaOutputsResult> {
        let build_platform = params.host_platform;

        let config = self
            .target_config
            .iter()
            .find(|(selector, _)| selector.matches(params.host_platform))
            .map(|(_, target_config)| self.config.merge_with_target_config(target_config))
            .unwrap_or_else(|| Ok(self.config.clone()))?;

        let selector_config_for_variants = SelectorConfig {
            target_platform: params.host_platform,
            host_platform: params.host_platform,
            build_platform,
            hash: None,
            variant: Default::default(),
            experimental: false,
            allow_undefined: false,
            recipe_path: Some(self.source_dir.join(&self.manifest_rel_path)),
        };

        let mut variants = self
            .generate_recipe
            .default_variants(params.host_platform)?;

        // Construct a `VariantConfig` based on the input parameters. This is a
        // combination of defaults provided by the generator (lowest priority),
        // variants loaded from external files, and finally the user supplied
        // variants (highest priority).
        let mut variant_config = if let Some(variant_files) = params
            .variant_files
            .as_ref()
            .filter(|files| !files.is_empty())
        {
            let mut variant_config =
                VariantConfig::from_files(variant_files, &selector_config_for_variants)?;
            variants.append(&mut variant_config.variants);
            variant_config.variants = variants;
            variant_config
        } else {
            VariantConfig {
                variants,
                pin_run_as_build: None,
                zip_keys: None,
            }
        };

        let mut param_variants =
            convert_input_variant_configuration(params.variant_configuration.clone())
                .unwrap_or_default();
        variant_config.variants.append(&mut param_variants);

        // Convert channels from params
        let channels: Vec<Channel> = params.channels.into_iter().map(Channel::from_url).collect();

        // Construct the intermediate recipe
        let generated_recipe = self.generate_recipe.generate_recipe(
            &self.project_model,
            &config,
            self.source_dir.clone(),
            params.host_platform,
            Some(PythonParams { editable: false }),
            &variant_config.variants.keys().cloned().collect(),
            channels,
        )?;

        // Convert the recipe to source code.
        // TODO(baszalmstra): In the future it would be great if we could just
        // immediately use the intermediate recipe for some of this rattler-build
        // functions.
        let recipe_path = self.source_dir.join(&self.manifest_rel_path);
        let named_source = Source {
            name: self.manifest_rel_path.display().to_string(),
            code: Arc::from(
                generated_recipe
                    .recipe
                    .to_yaml_pretty()
                    .into_diagnostic()?
                    .as_str(),
            ),
            path: recipe_path.clone(),
        };

        // Determine the different outputs that are supported by the recipe by expanding
        // all the different variant combinations.
        //
        // TODO(baszalmstra): The selector config we pass in here doesnt have all values
        // filled in. This is on purpose because at this point we dont yet know all
        // values like the variant. We should introduce a new type of selector config
        // for this particular case.
        let outputs = find_outputs_from_src(named_source.clone())?;
        let discovered_outputs = variant_config.find_variants(
            &outputs,
            named_source.clone(),
            &selector_config_for_variants,
        )?;

        // Construct a mapping that for packages that we want from source.
        //
        // By default, this includes all the outputs in the recipe. These should all be
        // build from source, in particular from the current source.
        let local_source_packages: HashMap<String, SourcePackageSpecV1> = discovered_outputs
            .iter()
            .map(|output| {
                (
                    output.name.clone(),
                    SourcePackageSpecV1::Path(PathSpecV1 { path: ".".into() }),
                )
            })
            .collect();

        let mut subpackages = HashMap::new();
        let mut outputs = Vec::new();

        let num_of_outputs = discovered_outputs.len();
        for discovered_output in discovered_outputs {
            let variant = discovered_output.used_vars;
            let hash = HashInfo::from_variant(&variant, &discovered_output.noarch_type);

            // Construct the selector config for this particular output. We base this on the
            // selector config that was used to determine the variants.
            let selector_config = SelectorConfig {
                variant: variant.clone(),
                hash: Some(hash.clone()),
                target_platform: discovered_output.target_platform,
                ..selector_config_for_variants.clone()
            };

            // Convert this discovered output into a recipe.
            let recipe = Recipe::from_node(&discovered_output.node, selector_config.clone())
                .map_err(|err| {
                    let errs: ParseErrors<_> = err
                        .into_iter()
                        .map(|err| ParsingError::from_partial(named_source.clone(), err))
                        .collect::<Vec<_>>()
                        .into();
                    errs
                })?;

            // Skip this output if the recipe is marked as skipped
            if recipe.build().skip() {
                continue;
            }

            let build_number = recipe.build().number;

            let directories = output_directory(
                if num_of_outputs == 1 {
                    OneOrMultipleOutputs::Single(discovered_output.name.clone())
                } else {
                    OneOrMultipleOutputs::OneOfMany(discovered_output.name.clone())
                },
                params.work_directory.clone(),
                &named_source.path,
            );

            // Save intermediate recipe in the debug dir
            let debug_path = directories.work_dir.join("recipe.yaml");
            tokio_fs::create_dir_all(&directories.work_dir)
                .await
                .into_diagnostic()?;
            tokio_fs::write(
                &debug_path,
                generated_recipe.recipe.to_yaml_pretty().into_diagnostic()?,
            )
            .await
            .into_diagnostic()?;

            subpackages.insert(
                recipe.package().name().clone(),
                PackageIdentifier {
                    name: recipe.package().name().clone(),
                    version: recipe.package().version().clone(),
                    build_string: discovered_output.build_string.clone(),
                },
            );

            outputs.push(CondaOutput {
                metadata: CondaOutputMetadata {
                    name: recipe.package().name().clone(),
                    version: recipe.package.version().clone(),
                    build: discovered_output.build_string.clone(),
                    build_number,
                    subdir: discovered_output.target_platform,
                    license: recipe.about.license.map(|l| l.to_string()),
                    license_family: recipe.about.license_family,
                    noarch: recipe.build.noarch,
                    purls: None,
                    python_site_packages_path: None,
                    variant: variant
                        .iter()
                        .map(|(key, value)| (key.0.clone(), value.to_string()))
                        .collect(),
                },
                build_dependencies: Some(CondaOutputDependencies {
                    depends: convert_dependencies(
                        recipe.requirements.build,
                        &variant,
                        &subpackages,
                        &local_source_packages,
                    )?,
                    constraints: Vec::new(),
                }),
                host_dependencies: Some(CondaOutputDependencies {
                    depends: convert_dependencies(
                        recipe.requirements.host,
                        &variant,
                        &subpackages,
                        &local_source_packages,
                    )?,
                    constraints: Vec::new(),
                }),
                run_dependencies: CondaOutputDependencies {
                    depends: convert_dependencies(
                        recipe.requirements.run,
                        &BTreeMap::default(), // Variants are not applied to run dependencies
                        &subpackages,
                        &local_source_packages,
                    )?,
                    constraints: convert_binary_dependencies(
                        recipe.requirements.run_constraints,
                        &BTreeMap::default(), // Variants are not applied to run constraints
                        &subpackages,
                    )?,
                },
                ignore_run_exports: CondaOutputIgnoreRunExports {
                    by_name: recipe
                        .requirements
                        .ignore_run_exports
                        .by_name
                        .into_iter()
                        .collect(),
                    from_package: recipe
                        .requirements
                        .ignore_run_exports
                        .from_package
                        .into_iter()
                        .collect(),
                },
                run_exports: CondaOutputRunExports {
                    weak: convert_dependencies(
                        recipe.requirements.run_exports.weak,
                        &variant,
                        &subpackages,
                        &local_source_packages,
                    )?,
                    strong: convert_dependencies(
                        recipe.requirements.run_exports.strong,
                        &variant,
                        &subpackages,
                        &local_source_packages,
                    )?,
                    noarch: convert_dependencies(
                        recipe.requirements.run_exports.noarch,
                        &variant,
                        &subpackages,
                        &local_source_packages,
                    )?,
                    weak_constrains: convert_binary_dependencies(
                        recipe.requirements.run_exports.weak_constraints,
                        &variant,
                        &subpackages,
                    )?,
                    strong_constrains: convert_binary_dependencies(
                        recipe.requirements.run_exports.strong_constraints,
                        &variant,
                        &subpackages,
                    )?,
                },

                // The input globs are the same for all outputs
                input_globs: None,
                // TODO: Implement caching
            });
        }

        Ok(CondaOutputsResult {
            outputs,
            input_globs: generated_recipe.metadata_input_globs,
        })
    }

    async fn conda_build_v1(
        &self,
        params: CondaBuildV1Params,
    ) -> miette::Result<CondaBuildV1Result> {
        let host_platform = params
            .host_prefix
            .as_ref()
            .map_or_else(Platform::current, |prefix| prefix.platform);
        let build_platform = params
            .build_prefix
            .as_ref()
            .map_or_else(Platform::current, |prefix| prefix.platform);

        let config = self
            .target_config
            .iter()
            .find(|(selector, _)| selector.matches(host_platform))
            .map(|(_, target_config)| self.config.merge_with_target_config(target_config))
            .unwrap_or_else(|| Ok(self.config.clone()))?;

        // Construct the variants based on the input parameters. We only
        // have a single variant here so we can just use the variant from the
        // parameters.
        let variants: BTreeMap<_, _> = params
            .output
            .variant
            .iter()
            .map(|(k, v)| (k.as_str().into(), vec![Variable::from_string(v)]))
            .collect();

        // Construct the intermediate recipe
        // Note: conda_build_v1 procedure doesn't have channels in params
        let mut recipe = self.generate_recipe.generate_recipe(
            &self.project_model,
            &config,
            self.source_dir.clone(),
            host_platform,
            Some(PythonParams {
                editable: params.editable.unwrap_or_default(),
            }),
            &variants.keys().cloned().collect(),
            vec![], // No channels available in conda_build_v1
        )?;

        // Convert the recipe to source code.
        // TODO(baszalmstra): In the future it would be great if we could just
        // immediately use the intermediate recipe for some of this rattler-build
        // functions.
        let recipe_path = self.source_dir.join(&self.manifest_rel_path);
        let named_source = Source {
            name: self.manifest_rel_path.display().to_string(),
            code: Arc::from(recipe.recipe.to_yaml_pretty().into_diagnostic()?.as_str()),
            path: recipe_path.clone(),
        };

        // Determine the different outputs that are supported by the recipe.
        let selector_config_for_variants = SelectorConfig {
            target_platform: host_platform,
            host_platform,
            build_platform,
            hash: None,
            variant: Default::default(),
            experimental: false,
            allow_undefined: false,
            recipe_path: Some(self.source_dir.join(&self.manifest_rel_path)),
        };
        let outputs = find_outputs_from_src(named_source.clone())?;
        let variant_config = VariantConfig {
            variants,
            pin_run_as_build: None,
            zip_keys: None,
        };
        let discovered_outputs = variant_config.find_variants(
            &outputs,
            named_source.clone(),
            &selector_config_for_variants,
        )?;
        let discovered_output = find_matching_output(&params.output, discovered_outputs)?;

        // Set up the proper directories for the build.
        let directories = conda_build_v1_directories(
            params.host_prefix.as_ref().map(|p| p.prefix.as_path()),
            params.build_prefix.as_ref().map(|p| p.prefix.as_path()),
            params.work_directory.clone(),
            self.cache_dir.as_deref(),
            params.output_directory.as_deref(),
            recipe_path,
        );

        // Save intermediate recipe in the debug dir
        let debug_path = directories.work_dir.join("recipe.yaml");
        tokio_fs::create_dir_all(&directories.work_dir)
            .await
            .into_diagnostic()?;
        tokio_fs::write(
            &debug_path,
            recipe.recipe.to_yaml_pretty().into_diagnostic()?,
        )
        .await
        .into_diagnostic()?;

        let tool_config = Configuration::builder()
            .with_opt_cache_dir(self.cache_dir.clone())
            .with_logging_output_handler(self.logging_output_handler.clone())
            .with_testing(false)
            // Pixi is incremental so keep the build
            .with_keep_build(true)
            // This indicates that the environments are externally managed, e.g. they are already
            // prepared.
            .with_environments_externally_managed(true)
            .finish();

        let output = Output {
            recipe: discovered_output.recipe,
            build_configuration: BuildConfiguration {
                target_platform: discovered_output.target_platform,
                host_platform: PlatformWithVirtualPackages {
                    platform: host_platform,
                    virtual_packages: vec![],
                },
                build_platform: PlatformWithVirtualPackages {
                    platform: build_platform,
                    virtual_packages: vec![],
                },
                hash: discovered_output.hash,
                variant: discovered_output.used_vars.clone(),
                directories,
                channels: vec![],
                channel_priority: Default::default(),
                solve_strategy: Default::default(),
                timestamp: chrono::Utc::now(),
                subpackages: BTreeMap::new(),
                packaging_settings: PackagingSettings::from_args(
                    ArchiveType::Conda,
                    CompressionLevel::default(),
                ),
                store_recipe: false,
                force_colors: true,
                sandbox_config: None,
                debug: Debug::new(false),
                exclude_newer: None,
            },
            finalized_dependencies: Some(from_build_v1_args_to_finalized_dependencies(
                params.build_prefix,
                params.host_prefix,
                params.run_dependencies,
                params.run_constraints,
                params.run_exports,
            )),
            finalized_sources: None,
            finalized_cache_dependencies: None,
            finalized_cache_sources: None,
            build_summary: Arc::default(),
            system_tools: Default::default(),
            extra_meta: None,
        };

        let (output, output_path) =
            run_build(output, &tool_config, WorkingDirectoryBehavior::Preserve).await?;

        // Extract the input globs from the build and recipe
        let mut input_globs = self.generate_recipe.extract_input_globs_from_build(
            &config,
            &params.work_directory,
            params.editable.unwrap_or_default(),
        )?;
        input_globs.append(&mut recipe.build_input_globs);

        Ok(CondaBuildV1Result {
            output_file: output_path,
            input_globs,
            name: output.name().as_normalized().to_string(),
            version: output.version().clone(),
            build: output.build_string().into_owned(),
            subdir: *output.target_platform(),
        })
    }
}

pub fn find_matching_output(
    expected_output: &CondaBuildV1Output,
    discovered_outputs: IndexSet<DiscoveredOutput>,
) -> miette::Result<DiscoveredOutput> {
    // Find the only output that matches the request.
    let discovered_output = discovered_outputs
        .into_iter()
        .find(|output| {
            expected_output.name.as_normalized() == output.name
                && expected_output
                    .build
                    .as_ref()
                    .is_none_or(|build_string| build_string == &output.build_string)
                && expected_output
                    .version
                    .as_ref()
                    .is_none_or(|version| version == &output.recipe.package.version)
                && expected_output.subdir == output.target_platform
                && !output.recipe.build.skip()
        })
        .ok_or_else(|| {
            miette::miette!(
                "the requested output {}/{}={}@{} was not found in the recipe",
                expected_output.name.as_source(),
                expected_output
                    .version
                    .as_ref()
                    .map_or_else(|| String::from("??"), |v| v.as_str().into_owned()),
                expected_output.build.as_deref().unwrap_or("??"),
                expected_output.subdir
            )
        })?;
    Ok(discovered_output)
}

pub fn conda_build_v1_directories(
    host_prefix: Option<&Path>,
    build_prefix: Option<&Path>,
    work_directory: PathBuf,
    cache_dir: Option<&Path>,
    output_dir: Option<&Path>,
    recipe_path: PathBuf,
) -> Directories {
    Directories {
        recipe_dir: recipe_path
            .parent()
            .expect("recipe path must have a parent")
            .to_path_buf(),
        recipe_path,
        cache_dir: cache_dir
            .map(Path::to_path_buf)
            .unwrap_or_else(|| work_directory.join("cache")),
        host_prefix: host_prefix
            .map(Path::to_path_buf)
            .unwrap_or_else(|| work_directory.join("host")),
        build_prefix: build_prefix
            .map(Path::to_path_buf)
            .unwrap_or_else(|| work_directory.join("build")),
        work_dir: work_directory.join("work"),
        output_dir: output_dir
            .map(Path::to_path_buf)
            .unwrap_or_else(|| work_directory.join("output")),
        build_dir: work_directory,
    }
}

/// Returns the capabilities for this backend
fn default_capabilities() -> BackendCapabilities {
    BackendCapabilities {
        provides_conda_outputs: Some(true),
        provides_conda_build_v1: Some(true),
        highest_supported_project_model: Some(
            pixi_build_types::VersionedProjectModel::highest_version(),
        ),
    }
}<|MERGE_RESOLUTION|>--- conflicted
+++ resolved
@@ -31,16 +31,10 @@
     types::{Directories, PackageIdentifier, PackagingSettings},
     variant_config::{DiscoveredOutput, ParseErrors, VariantConfig},
 };
-<<<<<<< HEAD
 use rattler_conda_types::{
-    Channel, ChannelConfig, MatchSpec, Platform, compression_level::CompressionLevel,
-    package::ArchiveType,
+    Channel, Platform, compression_level::CompressionLevel, package::ArchiveType,
 };
-use recipe_stage0::matchspec::{PackageDependency, SerializableMatchSpec};
-=======
-use rattler_conda_types::{Platform, compression_level::CompressionLevel, package::ArchiveType};
-
->>>>>>> 5a79c7db
+
 use serde::Deserialize;
 
 use crate::{
@@ -225,694 +219,6 @@
         self.config.debug_dir()
     }
 
-<<<<<<< HEAD
-    async fn conda_get_metadata(
-        &self,
-        params: CondaMetadataParams,
-    ) -> miette::Result<CondaMetadataResult> {
-        let channel_config = ChannelConfig {
-            channel_alias: params.channel_configuration.base_url,
-            root_dir: self.source_dir.to_path_buf(),
-        };
-
-        let host_platform = params
-            .host_platform
-            .as_ref()
-            .map(|p| p.platform)
-            .unwrap_or(Platform::current());
-
-        let build_platform = params
-            .build_platform
-            .as_ref()
-            .map(|p| p.platform)
-            .unwrap_or(Platform::current());
-
-        let config = self
-            .target_config
-            .iter()
-            .find(|(selector, _)| selector.matches(host_platform))
-            .map(|(_, target_config)| self.config.merge_with_target_config(target_config))
-            .unwrap_or_else(|| Ok(self.config.clone()))?;
-
-        // Determine the selector config that should be used while expanding
-        // variants for this recipe.
-        let selector_config_for_variants = SelectorConfig {
-            target_platform: host_platform,
-            host_platform,
-            build_platform,
-            hash: None,
-            variant: Default::default(),
-            experimental: false,
-            allow_undefined: false,
-            recipe_path: Some(self.source_dir.join(&self.manifest_rel_path)),
-        };
-
-        let mut variants = self.generate_recipe.default_variants(host_platform)?;
-
-        // Construct a `VariantConfig` based on the input parameters. This is a
-        // combination of defaults provided by the generator (lowest priority),
-        // variants loaded from external files, and finally the user supplied
-        // variants (highest priority).
-        let mut variant_config = if let Some(variant_files) = params
-            .variant_files
-            .as_ref()
-            .filter(|files| !files.is_empty())
-        {
-            // Reverse the order of the variant files so that the first file has the highest priority.
-            let variant_files = variant_files
-                .clone()
-                .into_iter()
-                .rev()
-                .collect::<Vec<PathBuf>>();
-            let mut variant_config =
-                VariantConfig::from_files(&variant_files, &selector_config_for_variants)?;
-            variants.append(&mut variant_config.variants);
-            variant_config.variants = variants;
-            variant_config
-        } else {
-            VariantConfig {
-                variants,
-                pin_run_as_build: None,
-                zip_keys: None,
-            }
-        };
-
-        let mut param_variant_configuration = params
-            .variant_configuration
-            .clone()
-            .unwrap_or_default()
-            .into_iter()
-            .map(|(k, v)| {
-                (
-                    k.into(),
-                    v.into_iter().map(|v| Variable::from_string(&v)).collect(),
-                )
-            })
-            .collect();
-        variant_config
-            .variants
-            .append(&mut param_variant_configuration);
-
-        // Convert channels from params
-        let channels: Vec<Channel> = params
-            .channel_base_urls
-            .iter()
-            .flatten()
-            .cloned()
-            .map(Channel::from_url)
-            .collect();
-
-        // Construct the intermediate recipe
-        let generated_recipe = self.generate_recipe.generate_recipe(
-            &self.project_model,
-            &config,
-            self.source_dir.clone(),
-            host_platform,
-            Some(PythonParams { editable: false }),
-            &variant_config.variants.keys().cloned().collect(),
-            channels,
-        )?;
-
-        // Convert the recipe to source code.
-        // TODO(baszalmstra): In the future it would be great if we could just
-        // immediately use the intermediate recipe for some of this rattler-build
-        // functions.
-        let recipe_path = self.source_dir.join(&self.manifest_rel_path);
-        let named_source = Source {
-            name: self.manifest_rel_path.display().to_string(),
-            code: Arc::from(
-                generated_recipe
-                    .recipe
-                    .to_yaml_pretty()
-                    .into_diagnostic()?
-                    .as_str(),
-            ),
-            path: recipe_path.clone(),
-        };
-
-        // Determine the different outputs that are supported by the recipe by expanding
-        // all the different variant combinations.
-        //
-        // TODO(baszalmstra): The selector config we pass in here doesnt have all values
-        // filled in. This is on prupose because at this point we dont yet know all
-        // values like the variant. We should introduce a new type of selector config
-        // for this particular case.
-        let outputs = find_outputs_from_src(named_source.clone())?;
-        let discovered_outputs = variant_config.find_variants(
-            &outputs,
-            named_source.clone(),
-            &selector_config_for_variants,
-        )?;
-
-        // Build the tool configuration
-        let tool_config = Arc::new(
-            Configuration::builder()
-                .with_opt_cache_dir(self.cache_dir.clone())
-                .with_logging_output_handler(self.logging_output_handler.clone())
-                .with_channel_config(channel_config)
-                .with_testing(false)
-                .with_keep_build(true)
-                .finish(),
-        );
-
-        let timestamp = chrono::Utc::now();
-        let mut subpackages = BTreeMap::new();
-        let mut packages = Vec::new();
-        let number_of_outputs = discovered_outputs.len();
-        for discovered_output in discovered_outputs {
-            let variant = discovered_output.used_vars;
-            let hash = HashInfo::from_variant(&variant, &discovered_output.noarch_type);
-
-            // Construct the selector config for this particular output. We base this on the
-            // selector config that was used to determine the variants.
-            let selector_config = SelectorConfig {
-                variant: variant.clone(),
-                hash: Some(hash.clone()),
-                target_platform: discovered_output.target_platform,
-                ..selector_config_for_variants.clone()
-            };
-
-            // Convert this discovered output into a recipe.
-            let recipe = Recipe::from_node(&discovered_output.node, selector_config.clone())
-                .map_err(|err| {
-                    let errs: ParseErrors<_> = err
-                        .into_iter()
-                        .map(|err| ParsingError::from_partial(named_source.clone(), err))
-                        .collect::<Vec<_>>()
-                        .into();
-                    errs
-                })?;
-
-            // Skip this output if the recipe is marked as skipped
-            if recipe.build().skip() {
-                continue;
-            }
-
-            subpackages.insert(
-                recipe.package().name().clone(),
-                PackageIdentifier {
-                    name: recipe.package().name().clone(),
-                    version: recipe.package().version().clone(),
-                    build_string: discovered_output.build_string.clone(),
-                },
-            );
-
-            let directories = output_directory(
-                if number_of_outputs == 1 {
-                    OneOrMultipleOutputs::Single(discovered_output.name.clone())
-                } else {
-                    OneOrMultipleOutputs::OneOfMany(discovered_output.name.clone())
-                },
-                params.work_directory.clone(),
-                &named_source.path,
-            );
-            // Save intermediate recipe in the debug dir
-            let debug_path = directories.work_dir.join("recipe.yaml");
-            tokio_fs::create_dir_all(&directories.work_dir)
-                .await
-                .into_diagnostic()?;
-            tokio_fs::write(
-                &debug_path,
-                generated_recipe.recipe.to_yaml_pretty().into_diagnostic()?,
-            )
-            .await
-            .into_diagnostic()?;
-
-            let mut output = Output {
-                recipe,
-                build_configuration: BuildConfiguration {
-                    target_platform: discovered_output.target_platform,
-                    host_platform: PlatformWithVirtualPackages {
-                        platform: selector_config.host_platform,
-                        virtual_packages: params
-                            .host_platform
-                            .as_ref()
-                            .map(|p| p.virtual_packages.clone().unwrap_or_default())
-                            .unwrap_or_default(),
-                    },
-                    build_platform: PlatformWithVirtualPackages {
-                        platform: selector_config.build_platform,
-                        virtual_packages: params
-                            .build_platform
-                            .as_ref()
-                            .map(|p| p.virtual_packages.clone().unwrap_or_default())
-                            .unwrap_or_default(),
-                    },
-                    hash: discovered_output.hash.clone(),
-                    variant,
-                    directories: output_directory(
-                        if number_of_outputs == 1 {
-                            OneOrMultipleOutputs::Single(discovered_output.name.clone())
-                        } else {
-                            OneOrMultipleOutputs::OneOfMany(discovered_output.name.clone())
-                        },
-                        params.work_directory.clone(),
-                        &named_source.path,
-                    ),
-                    channels: params
-                        .channel_base_urls
-                        .iter()
-                        .flatten()
-                        .cloned()
-                        .map(Into::into)
-                        .collect(),
-                    channel_priority: tool_config.channel_priority,
-                    timestamp,
-                    subpackages: subpackages.clone(),
-                    packaging_settings: PackagingSettings::from_args(
-                        ArchiveType::Conda,
-                        CompressionLevel::default(),
-                    ),
-                    store_recipe: false,
-                    force_colors: false,
-                    sandbox_config: None,
-                    debug: Debug::default(),
-                    solve_strategy: Default::default(),
-                    exclude_newer: None,
-                },
-                finalized_dependencies: None,
-                finalized_sources: None,
-                finalized_cache_dependencies: None,
-                finalized_cache_sources: None,
-                system_tools: SystemTools::default(),
-                build_summary: Arc::default(),
-                extra_meta: None,
-            };
-
-            output.recipe.build.string = BuildString::Resolved(discovered_output.build_string);
-
-            let temp_recipe = TemporaryRenderedRecipe::from_output(&output)?;
-            let tool_config = tool_config.clone();
-            let output = temp_recipe
-                .within_context_async(move || async move {
-                    output
-                        .resolve_dependencies(&tool_config, RunExportsDownload::DownloadMissing)
-                        .await
-                        .into_diagnostic()
-                })
-                .await?;
-
-            let finalized_deps = &output
-                .finalized_dependencies
-                .as_ref()
-                .expect("dependencies should be resolved at this point")
-                .run;
-
-            let finalized_run_deps = &output
-                .finalized_dependencies
-                .as_ref()
-                .expect("dependencies should be resolved at this point")
-                .run
-                .depends
-                .iter()
-                .cloned()
-                .map(|dep| {
-                    let spec = dep.spec().clone();
-                    let ser_matchspec = SerializableMatchSpec(spec);
-
-                    PackageDependency::from(ser_matchspec)
-                })
-                .collect_vec();
-
-            let source_dependencies = finalized_run_deps
-                .iter()
-                .filter_map(|dep| dep.as_source().cloned())
-                .collect_vec();
-
-            let source_spec_v1 = source_dependencies
-                .iter()
-                .map(|dep| {
-                    let name = dep
-                        .spec
-                        .name
-                        .as_ref()
-                        .ok_or_else(|| {
-                            miette::miette!("source dependency {} does not have a name", dep.spec)
-                        })?
-                        .as_normalized()
-                        .to_string();
-                    Ok((name, from_source_matchspec_into_package_spec(dep.clone())?))
-                })
-                .collect::<miette::Result<HashMap<_, _>>>()?;
-
-            packages.push(CondaPackageMetadata {
-                name: output.name().clone(),
-                version: output.version().clone(),
-                build: output.build_string().into_owned(),
-                build_number: output.recipe.build.number,
-                subdir: output.build_configuration.target_platform,
-                depends: finalized_run_deps
-                    .iter()
-                    .sorted_by_key(|dep| dep.package_name())
-                    .map(|package_dependency| {
-                        SerializableMatchSpec::from(package_dependency.clone())
-                            .0
-                            .clone()
-                    })
-                    .map(|mut arg| {
-                        // reset the URL for source dependencies
-                        arg.url = None;
-                        arg.to_string()
-                    })
-                    .collect(),
-                constraints: finalized_deps
-                    .constraints
-                    .iter()
-                    .map(DependencyInfo::spec)
-                    .map(MatchSpec::to_string)
-                    .collect(),
-                license: output.recipe.about.license.as_ref().map(|l| l.to_string()),
-                license_family: output.recipe.about.license_family.clone(),
-                noarch: output.recipe.build.noarch,
-                sources: source_spec_v1,
-            });
-        }
-
-        Ok(CondaMetadataResult {
-            packages,
-            input_globs: Some(generated_recipe.metadata_input_globs),
-        })
-    }
-
-    async fn conda_build_v0(&self, params: CondaBuildParams) -> miette::Result<CondaBuildResult> {
-        let channel_config = ChannelConfig {
-            channel_alias: params.channel_configuration.base_url,
-            root_dir: self.source_dir.to_path_buf(),
-        };
-
-        let host_platform = params
-            .host_platform
-            .as_ref()
-            .map(|p| p.platform)
-            .unwrap_or(Platform::current());
-
-        let build_platform = Platform::current();
-
-        let config = self
-            .target_config
-            .iter()
-            .find(|(selector, _)| selector.matches(host_platform))
-            .map(|(_, target_config)| self.config.merge_with_target_config(target_config))
-            .unwrap_or_else(|| Ok(self.config.clone()))?;
-
-        let selector_config_for_variants = SelectorConfig {
-            target_platform: host_platform,
-            host_platform,
-            build_platform,
-            hash: None,
-            variant: Default::default(),
-            experimental: false,
-            allow_undefined: false,
-            recipe_path: Some(self.source_dir.join(&self.manifest_rel_path)),
-        };
-
-        let mut variants = self.generate_recipe.default_variants(host_platform)?;
-
-        // Construct a `VariantConfig` based on the input parameters. This is a
-        // combination of defaults provided by the generator (lowest priority),
-        // variants loaded from external files, and finally the user supplied
-        // variants (highest priority).
-        let mut variant_config = if let Some(variant_files) = params
-            .variant_files
-            .as_ref()
-            .filter(|files| !files.is_empty())
-        {
-            // Reverse the order of the variant files so that the first file has the highest priority.
-            let variant_files = variant_files
-                .clone()
-                .into_iter()
-                .rev()
-                .collect::<Vec<PathBuf>>();
-            let mut variant_config =
-                VariantConfig::from_files(&variant_files, &selector_config_for_variants)?;
-            variants.append(&mut variant_config.variants);
-            variant_config.variants = variants;
-            variant_config
-        } else {
-            VariantConfig {
-                variants,
-                pin_run_as_build: None,
-                zip_keys: None,
-            }
-        };
-
-        let mut param_variants =
-            convert_input_variant_configuration(params.variant_configuration.clone())
-                .unwrap_or_default();
-        variant_config.variants.append(&mut param_variants);
-
-        // Convert channels from params
-        let channels: Vec<Channel> = params
-            .channel_base_urls
-            .iter()
-            .flatten()
-            .cloned()
-            .map(Channel::from_url)
-            .collect();
-
-        // Construct the intermediate recipe
-        let mut generated_recipe = self.generate_recipe.generate_recipe(
-            &self.project_model,
-            &config,
-            self.source_dir.clone(),
-            host_platform,
-            Some(PythonParams {
-                editable: params.editable,
-            }),
-            &variant_config.variants.keys().cloned().collect(),
-            channels.clone(),
-        )?;
-
-        // Convert the recipe to source code.
-        // TODO(baszalmstra): In the future it would be great if we could just
-        // immediately use the intermediate recipe for some of this rattler-build
-        // functions.
-        let recipe_path = self.source_dir.join(&self.manifest_rel_path);
-        let named_source = Source {
-            name: self.manifest_rel_path.display().to_string(),
-            code: Arc::from(
-                generated_recipe
-                    .recipe
-                    .to_yaml_pretty()
-                    .into_diagnostic()?
-                    .as_str(),
-            ),
-            path: recipe_path.clone(),
-        };
-
-        // Determine the different outputs that are supported by the recipe by expanding
-        // all the different variant combinations.
-        //
-        // TODO(baszalmstra): The selector config we pass in here doesnt have all values
-        // filled in. This is on prupose because at this point we dont yet know all
-        // values like the variant. We should introduce a new type of selector config
-        // for this particular case.
-        let outputs = find_outputs_from_src(named_source.clone())?;
-        let mut discovered_outputs = variant_config.find_variants(
-            &outputs,
-            named_source.clone(),
-            &selector_config_for_variants,
-        )?;
-
-        // Build the tool configuration
-        let tool_config = Arc::new(
-            Configuration::builder()
-                .with_opt_cache_dir(self.cache_dir.clone())
-                .with_logging_output_handler(self.logging_output_handler.clone())
-                .with_channel_config(channel_config)
-                .with_testing(false)
-                .with_keep_build(true)
-                .finish(),
-        );
-
-        // Filter on only the outputs that the user requested
-        // Determine the outputs to build
-        let selected_outputs = if let Some(output_identifiers) = params.outputs.clone() {
-            output_identifiers
-                .into_iter()
-                .filter_map(|iden| {
-                    let pos = discovered_outputs.iter().position(|output| {
-                        let CondaOutputIdentifier {
-                            name,
-                            version,
-                            build,
-                            subdir,
-                        } = &iden;
-                        name.as_ref().is_none_or(|n| output.name == *n)
-                            && version.as_ref().is_none_or(|v| output.version == *v)
-                            && build
-                                .as_ref()
-                                .is_none_or(|b| output.build_string == b.as_str())
-                            && subdir
-                                .as_ref()
-                                .is_none_or(|s| output.target_platform.as_str() == s)
-                    })?;
-                    discovered_outputs.swap_remove_index(pos)
-                })
-                .collect()
-        } else {
-            discovered_outputs
-        };
-
-        let timestamp = chrono::Utc::now();
-        let mut subpackages = BTreeMap::new();
-
-        let mut packages = Vec::new();
-        let number_of_outputs = selected_outputs.len();
-        for discovered_output in selected_outputs {
-            let variant = discovered_output.used_vars;
-            let hash = HashInfo::from_variant(&variant, &discovered_output.noarch_type);
-
-            // Construct the selector config for this particular output. We base this on the
-            // selector config that was used to determine the variants.
-            let selector_config = SelectorConfig {
-                variant: variant.clone(),
-                hash: Some(hash.clone()),
-                target_platform: discovered_output.target_platform,
-                ..selector_config_for_variants.clone()
-            };
-
-            // Convert this discovered output into a recipe.
-            let recipe = Recipe::from_node(&discovered_output.node, selector_config.clone())
-                .map_err(|err| {
-                    let errs: ParseErrors<_> = err
-                        .into_iter()
-                        .map(|err| ParsingError::from_partial(named_source.clone(), err))
-                        .collect::<Vec<_>>()
-                        .into();
-                    errs
-                })?;
-
-            // Skip this output if the recipe is marked as skipped
-            if recipe.build().skip() {
-                continue;
-            }
-
-            subpackages.insert(
-                recipe.package().name().clone(),
-                PackageIdentifier {
-                    name: recipe.package().name().clone(),
-                    version: recipe.package().version().clone(),
-                    build_string: discovered_output.build_string.clone(),
-                },
-            );
-
-            let directories = output_directory(
-                if number_of_outputs == 1 {
-                    OneOrMultipleOutputs::Single(discovered_output.name.clone())
-                } else {
-                    OneOrMultipleOutputs::OneOfMany(discovered_output.name.clone())
-                },
-                params.work_directory.clone(),
-                &named_source.path,
-            );
-
-            // Save intermediate recipe in the debug dir
-            let debug_path = directories.work_dir.join("recipe.yaml");
-            tokio_fs::create_dir_all(&directories.work_dir)
-                .await
-                .into_diagnostic()?;
-            tokio_fs::write(
-                &debug_path,
-                generated_recipe.recipe.to_yaml_pretty().into_diagnostic()?,
-            )
-            .await
-            .into_diagnostic()?;
-
-            let mut output = Output {
-                recipe,
-                build_configuration: BuildConfiguration {
-                    target_platform: discovered_output.target_platform,
-                    host_platform: PlatformWithVirtualPackages {
-                        platform: selector_config.host_platform,
-                        virtual_packages: params
-                            .host_platform
-                            .as_ref()
-                            .map(|p| p.virtual_packages.clone().unwrap_or_default())
-                            .unwrap_or_default(),
-                    },
-                    build_platform: PlatformWithVirtualPackages {
-                        platform: selector_config.build_platform,
-                        virtual_packages: params
-                            .build_platform_virtual_packages
-                            .clone()
-                            .unwrap_or_default(),
-                    },
-                    hash: discovered_output.hash.clone(),
-                    variant,
-                    directories: output_directory(
-                        if number_of_outputs == 1 {
-                            OneOrMultipleOutputs::Single(discovered_output.name.clone())
-                        } else {
-                            OneOrMultipleOutputs::OneOfMany(discovered_output.name.clone())
-                        },
-                        params.work_directory.clone(),
-                        &named_source.path,
-                    ),
-                    channels: params
-                        .channel_base_urls
-                        .iter()
-                        .flatten()
-                        .cloned()
-                        .map(Into::into)
-                        .collect(),
-                    channel_priority: tool_config.channel_priority,
-                    timestamp,
-                    subpackages: subpackages.clone(),
-                    packaging_settings: PackagingSettings::from_args(
-                        ArchiveType::Conda,
-                        CompressionLevel::default(),
-                    ),
-                    store_recipe: false,
-                    force_colors: false,
-                    sandbox_config: None,
-                    debug: Debug::default(),
-                    solve_strategy: Default::default(),
-                    exclude_newer: None,
-                },
-                finalized_dependencies: None,
-                finalized_sources: None,
-                finalized_cache_dependencies: None,
-                finalized_cache_sources: None,
-                system_tools: SystemTools::default(),
-                build_summary: Arc::default(),
-                extra_meta: None,
-            };
-
-            output.recipe.build.string = BuildString::Resolved(discovered_output.build_string);
-
-            let temp_recipe = TemporaryRenderedRecipe::from_output(&output)?;
-            let tool_config = tool_config.clone();
-            let (output, package) = temp_recipe
-                .within_context_async(move || async move {
-                    run_build(output, &tool_config, WorkingDirectoryBehavior::Preserve).await
-                })
-                .await?;
-
-            // Extract the input globs from the build and recipe
-            let mut input_globs = self.generate_recipe.extract_input_globs_from_build(
-                &config,
-                &params.work_directory,
-                params.editable,
-            )?;
-            input_globs.append(&mut generated_recipe.build_input_globs);
-
-            let built_package = CondaBuiltPackage {
-                output_file: package,
-                input_globs,
-                name: output.name().clone(),
-                version: output.version().to_string(),
-                build: output.build_string().into_owned(),
-                subdir: output.target_platform().to_string(),
-            };
-            packages.push(built_package);
-        }
-
-        Ok(CondaBuildResult { packages })
-    }
-
-=======
->>>>>>> 5a79c7db
     async fn conda_outputs(
         &self,
         params: CondaOutputsParams,
