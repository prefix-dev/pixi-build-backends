--- conflicted
+++ resolved
@@ -64,20 +64,6 @@
         .build()
         .unwrap();
     runtime.block_on(async move {
-<<<<<<< HEAD
-        let (protocol, _result) =
-            IntermediateBackendInstantiator::<T>::new(LoggingOutputHandler::default())
-                .initialize(InitializeParams {
-                    source_dir,
-                    manifest_path,
-                    project_model: project_model.map(Into::into),
-                    configuration: None,
-                    target_configuration: None,
-                    cache_directory: None,
-                })
-                .await
-                .unwrap();
-=======
         let (protocol, _result) = IntermediateBackendInstantiator::<T>::new(
             LoggingOutputHandler::default(),
             Arc::new(T::default()),
@@ -87,11 +73,11 @@
             manifest_path,
             project_model: project_model.map(Into::into),
             configuration: None,
+            target_configuration: None,
             cache_directory: None,
         })
         .await
         .unwrap();
->>>>>>> de64926a
 
         let current_dir = std::env::current_dir().unwrap();
         let result = protocol
