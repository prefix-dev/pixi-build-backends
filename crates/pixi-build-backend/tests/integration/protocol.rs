<<<<<<< HEAD
// All tests were removed as part of v0 API removal
=======
use std::sync::Arc;

use crate::common::model::{convert_test_model_to_project_model_v1, load_project_model_from_json};
use imp::TestGenerateRecipe;
use pixi_build_backend::{intermediate_backend::IntermediateBackend, protocol::Protocol};
use pixi_build_types::{
    ChannelConfiguration, PlatformAndVirtualPackages,
    procedures::{
        conda_build_v0::CondaBuildParams,
        conda_build_v1::{CondaBuildV1Output, CondaBuildV1Params},
        conda_metadata::CondaMetadataParams,
    },
};
use rattler_build::console_utils::LoggingOutputHandler;
use rattler_conda_types::{ChannelUrl, Platform};
use serde_json::json;
use tempfile::TempDir;
use url::Url;

#[cfg(test)]
mod imp {
    use miette::IntoDiagnostic;
    use pixi_build_backend::generated_recipe::{
        BackendConfig, DefaultMetadataProvider, GenerateRecipe, GeneratedRecipe, PythonParams,
    };
    use serde::{Deserialize, Serialize};
    use std::{
        collections::HashSet,
        path::{Path, PathBuf},
    };

    #[derive(Debug, Default, Serialize, Deserialize, Clone)]
    #[serde(rename_all = "kebab-case")]
    pub struct TestBackendConfig {
        /// If set, internal state will be logged as files in that directory
        pub debug_dir: Option<PathBuf>,
    }

    #[cfg(test)]
    #[derive(Clone, Default)]
    pub(crate) struct TestGenerateRecipe {}

    impl BackendConfig for TestBackendConfig {
        fn debug_dir(&self) -> Option<&Path> {
            self.debug_dir.as_deref()
        }

        fn merge_with_target_config(&self, target_config: &Self) -> miette::Result<Self> {
            if target_config.debug_dir.is_some() {
                miette::bail!("`debug_dir` cannot have a target specific value");
            }

            Ok(Self {
                debug_dir: self.debug_dir.clone(),
            })
        }
    }

    impl GenerateRecipe for TestGenerateRecipe {
        type Config = TestBackendConfig;

        fn generate_recipe(
            &self,
            model: &pixi_build_types::ProjectModelV1,
            _config: &Self::Config,
            _manifest_path: PathBuf,
            _host_platform: rattler_conda_types::Platform,
            _python_params: Option<PythonParams>,
            _variants: &HashSet<pixi_build_backend::variants::NormalizedKey>,
        ) -> miette::Result<GeneratedRecipe> {
            GeneratedRecipe::from_model(model.clone(), &mut DefaultMetadataProvider)
                .into_diagnostic()
        }
    }
}

#[tokio::test]
async fn test_conda_get_metadata() {
    let tmp_dir = TempDir::new().unwrap();
    let tmp_dir_path = tmp_dir.path().to_path_buf();

    let pixi_manifest = tmp_dir_path.join("pixi.toml");

    let build_dir = tmp_dir_path.join("build");

    // Load a model from JSON
    let original_model = load_project_model_from_json("minimal_project_model.json");

    // Serialize it back to JSON
    let project_model_v1 = convert_test_model_to_project_model_v1(original_model);

    // save the pixi.toml file to a temporary location
    fs_err::write(&pixi_manifest, toml::to_string(&project_model_v1).unwrap()).unwrap();

    let platform = PlatformAndVirtualPackages {
        platform: Platform::Linux64,
        virtual_packages: None,
    };

    let channel_configuration = ChannelConfiguration {
        base_url: Url::parse("https://prefix.dev").unwrap(),
    };

    let channel_base_urls = vec![Url::parse("https://prefix.dev/conda-forge").unwrap()];

    let params = CondaMetadataParams {
        build_platform: Some(platform.clone()),
        host_platform: Some(platform.clone()),
        channel_base_urls: Some(channel_base_urls),
        channel_configuration,
        variant_configuration: None,
        variant_files: None,
        work_directory: build_dir,
    };

    let some_config = json!({
        "debug-dir": "some_debug_dir",
    });

    let target_config = Default::default();

    let intermediate_backend = IntermediateBackend::<TestGenerateRecipe>::new(
        pixi_manifest.clone(),
        Some(tmp_dir_path.clone()),
        project_model_v1,
        Arc::default(),
        some_config,
        target_config,
        LoggingOutputHandler::default(),
        None,
    )
    .unwrap();

    let conda_metadata = intermediate_backend
        .conda_get_metadata(params)
        .await
        .unwrap();

    insta::assert_yaml_snapshot!(conda_metadata, {
        ".packages[0].sources.boltons.path" => "[redacted]",
        ".packages[0].subdir" => "[redacted]",
    })
}

#[tokio::test]
async fn test_conda_build() {
    let tmp_dir = TempDir::new().unwrap();
    let tmp_dir_path = tmp_dir.path().to_path_buf();

    let pixi_manifest = tmp_dir_path.join("pixi.toml");
    let build_dir = tmp_dir_path.join("build");

    // Load a model from JSON
    let original_model = load_project_model_from_json("minimal_project_model_for_build.json");

    // Serialize it back to JSON
    let project_model_v1 = convert_test_model_to_project_model_v1(original_model);

    // save the pixi.toml file to a temporary location
    fs_err::write(&pixi_manifest, toml::to_string(&project_model_v1).unwrap()).unwrap();

    let channel_configuration = ChannelConfiguration {
        base_url: Url::parse("https://prefix.dev").unwrap(),
    };

    let channel_base_urls = vec![Url::parse("https://prefix.dev/conda-forge").unwrap()];

    let build_params = CondaBuildParams {
        build_platform_virtual_packages: None,
        host_platform: None,
        channel_base_urls: Some(channel_base_urls),
        channel_configuration,
        outputs: None,
        variant_configuration: None,
        variant_files: None,
        work_directory: build_dir.clone(),
        editable: false,
    };

    let some_config = json!({
        "debug-dir": "some_debug_dir",
    });

    let target_config = Default::default();

    let intermediate_backend: IntermediateBackend<TestGenerateRecipe> = IntermediateBackend::new(
        pixi_manifest.clone(),
        Some(tmp_dir_path.clone()),
        project_model_v1,
        Arc::default(),
        some_config,
        target_config,
        LoggingOutputHandler::default(),
        None,
    )
    .unwrap();

    let conda_build_result = intermediate_backend
        .conda_build_v0(build_params)
        .await
        .unwrap();

    insta::assert_yaml_snapshot!(conda_build_result, {
        ".packages[0].output_file" => "[redacted]",
        ".packages[0].subdir" => "[redacted]",
    });
}

#[tokio::test]
async fn test_conda_build_v1() {
    let tmp_dir = TempDir::new().unwrap();
    let tmp_dir_path = tmp_dir.path().to_path_buf();

    let pixi_manifest = tmp_dir_path.join("pixi.toml");
    let build_dir = tmp_dir_path.join("build");

    // Load a model from JSON
    let original_model = load_project_model_from_json("minimal_project_model_for_build.json");

    // Serialize it back to JSON
    let project_model_v1 = convert_test_model_to_project_model_v1(original_model);

    // save the pixi.toml file to a temporary location
    fs_err::write(&pixi_manifest, toml::to_string(&project_model_v1).unwrap()).unwrap();

    let channel_url = Url::parse("https://prefix.dev/conda-forge").unwrap();

    let channel_url = ChannelUrl::from(channel_url);

    let build_params = CondaBuildV1Params {
        channels: vec![channel_url],

        build_prefix: None,
        host_prefix: None,
        run_constraints: None,
        run_dependencies: None,
        run_exports: None,
        output: CondaBuildV1Output {
            name: "minimal-package".parse().unwrap(),
            version: None,
            build: None,
            subdir: Platform::current(),
            variant: Default::default(),
        },
        work_directory: build_dir.clone(),
        output_directory: None,
        editable: None,
    };

    let some_config = json!({
        "debug-dir": "some_debug_dir",
    });

    let target_config = Default::default();

    let intermediate_backend: IntermediateBackend<TestGenerateRecipe> = IntermediateBackend::new(
        pixi_manifest.clone(),
        Some(tmp_dir_path.clone()),
        project_model_v1,
        Arc::default(),
        some_config,
        target_config,
        LoggingOutputHandler::default(),
        None,
    )
    .unwrap();

    let conda_build_result = intermediate_backend
        .conda_build_v1(build_params)
        .await
        .unwrap();

    insta::assert_yaml_snapshot!(conda_build_result, {
        ".output_file" => "[redacted]",
        ".build" => "[redacted]",
        ".subdir" => "[redacted]",
    });

    // we also want to assert that we put intermediate_recipe.yaml in the debug dir

    assert!(build_dir.join("work").join("recipe.yaml").exists());
}
>>>>>>> c530ab3a
<|MERGE_RESOLUTION|>--- conflicted
+++ resolved
@@ -1,19 +1,9 @@
-<<<<<<< HEAD
-// All tests were removed as part of v0 API removal
-=======
 use std::sync::Arc;
 
 use crate::common::model::{convert_test_model_to_project_model_v1, load_project_model_from_json};
 use imp::TestGenerateRecipe;
 use pixi_build_backend::{intermediate_backend::IntermediateBackend, protocol::Protocol};
-use pixi_build_types::{
-    ChannelConfiguration, PlatformAndVirtualPackages,
-    procedures::{
-        conda_build_v0::CondaBuildParams,
-        conda_build_v1::{CondaBuildV1Output, CondaBuildV1Params},
-        conda_metadata::CondaMetadataParams,
-    },
-};
+use pixi_build_types::procedures::conda_build_v1::{CondaBuildV1Output, CondaBuildV1Params};
 use rattler_build::console_utils::LoggingOutputHandler;
 use rattler_conda_types::{ChannelUrl, Platform};
 use serde_json::json;
@@ -75,138 +65,6 @@
                 .into_diagnostic()
         }
     }
-}
-
-#[tokio::test]
-async fn test_conda_get_metadata() {
-    let tmp_dir = TempDir::new().unwrap();
-    let tmp_dir_path = tmp_dir.path().to_path_buf();
-
-    let pixi_manifest = tmp_dir_path.join("pixi.toml");
-
-    let build_dir = tmp_dir_path.join("build");
-
-    // Load a model from JSON
-    let original_model = load_project_model_from_json("minimal_project_model.json");
-
-    // Serialize it back to JSON
-    let project_model_v1 = convert_test_model_to_project_model_v1(original_model);
-
-    // save the pixi.toml file to a temporary location
-    fs_err::write(&pixi_manifest, toml::to_string(&project_model_v1).unwrap()).unwrap();
-
-    let platform = PlatformAndVirtualPackages {
-        platform: Platform::Linux64,
-        virtual_packages: None,
-    };
-
-    let channel_configuration = ChannelConfiguration {
-        base_url: Url::parse("https://prefix.dev").unwrap(),
-    };
-
-    let channel_base_urls = vec![Url::parse("https://prefix.dev/conda-forge").unwrap()];
-
-    let params = CondaMetadataParams {
-        build_platform: Some(platform.clone()),
-        host_platform: Some(platform.clone()),
-        channel_base_urls: Some(channel_base_urls),
-        channel_configuration,
-        variant_configuration: None,
-        variant_files: None,
-        work_directory: build_dir,
-    };
-
-    let some_config = json!({
-        "debug-dir": "some_debug_dir",
-    });
-
-    let target_config = Default::default();
-
-    let intermediate_backend = IntermediateBackend::<TestGenerateRecipe>::new(
-        pixi_manifest.clone(),
-        Some(tmp_dir_path.clone()),
-        project_model_v1,
-        Arc::default(),
-        some_config,
-        target_config,
-        LoggingOutputHandler::default(),
-        None,
-    )
-    .unwrap();
-
-    let conda_metadata = intermediate_backend
-        .conda_get_metadata(params)
-        .await
-        .unwrap();
-
-    insta::assert_yaml_snapshot!(conda_metadata, {
-        ".packages[0].sources.boltons.path" => "[redacted]",
-        ".packages[0].subdir" => "[redacted]",
-    })
-}
-
-#[tokio::test]
-async fn test_conda_build() {
-    let tmp_dir = TempDir::new().unwrap();
-    let tmp_dir_path = tmp_dir.path().to_path_buf();
-
-    let pixi_manifest = tmp_dir_path.join("pixi.toml");
-    let build_dir = tmp_dir_path.join("build");
-
-    // Load a model from JSON
-    let original_model = load_project_model_from_json("minimal_project_model_for_build.json");
-
-    // Serialize it back to JSON
-    let project_model_v1 = convert_test_model_to_project_model_v1(original_model);
-
-    // save the pixi.toml file to a temporary location
-    fs_err::write(&pixi_manifest, toml::to_string(&project_model_v1).unwrap()).unwrap();
-
-    let channel_configuration = ChannelConfiguration {
-        base_url: Url::parse("https://prefix.dev").unwrap(),
-    };
-
-    let channel_base_urls = vec![Url::parse("https://prefix.dev/conda-forge").unwrap()];
-
-    let build_params = CondaBuildParams {
-        build_platform_virtual_packages: None,
-        host_platform: None,
-        channel_base_urls: Some(channel_base_urls),
-        channel_configuration,
-        outputs: None,
-        variant_configuration: None,
-        variant_files: None,
-        work_directory: build_dir.clone(),
-        editable: false,
-    };
-
-    let some_config = json!({
-        "debug-dir": "some_debug_dir",
-    });
-
-    let target_config = Default::default();
-
-    let intermediate_backend: IntermediateBackend<TestGenerateRecipe> = IntermediateBackend::new(
-        pixi_manifest.clone(),
-        Some(tmp_dir_path.clone()),
-        project_model_v1,
-        Arc::default(),
-        some_config,
-        target_config,
-        LoggingOutputHandler::default(),
-        None,
-    )
-    .unwrap();
-
-    let conda_build_result = intermediate_backend
-        .conda_build_v0(build_params)
-        .await
-        .unwrap();
-
-    insta::assert_yaml_snapshot!(conda_build_result, {
-        ".packages[0].output_file" => "[redacted]",
-        ".packages[0].subdir" => "[redacted]",
-    });
 }
 
 #[tokio::test]
@@ -282,5 +140,4 @@
     // we also want to assert that we put intermediate_recipe.yaml in the debug dir
 
     assert!(build_dir.join("work").join("recipe.yaml").exists());
-}
->>>>>>> c530ab3a
+}