use std::path::PathBuf;

use indexmap::IndexMap;
use serde::Deserialize;

#[derive(Debug, Default, Deserialize)]
#[serde(rename_all = "kebab-case")]
pub struct CMakeBackendConfig {
    /// Extra args for CMake invocation
    #[serde(default)]
    pub extra_args: Vec<String>,
    /// Environment Variables
    #[serde(default)]
    pub env: IndexMap<String, String>,
<<<<<<< HEAD
    /// If set, internal state will be logged as files in that directory
    pub debug_dir: Option<PathBuf>,
=======
}

#[cfg(test)]
mod tests {
    use serde_json::json;

    use super::CMakeBackendConfig;

    #[test]
    fn test_ensure_deseralize_from_empty() {
        let json_data = json!({});
        serde_json::from_value::<CMakeBackendConfig>(json_data).unwrap();
    }
>>>>>>> fbfd81dc
}<|MERGE_RESOLUTION|>--- conflicted
+++ resolved
@@ -12,10 +12,8 @@
     /// Environment Variables
     #[serde(default)]
     pub env: IndexMap<String, String>,
-<<<<<<< HEAD
     /// If set, internal state will be logged as files in that directory
     pub debug_dir: Option<PathBuf>,
-=======
 }
 
 #[cfg(test)]
@@ -29,5 +27,4 @@
         let json_data = json!({});
         serde_json::from_value::<CMakeBackendConfig>(json_data).unwrap();
     }
->>>>>>> fbfd81dc
 }