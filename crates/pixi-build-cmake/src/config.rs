<<<<<<< HEAD
use std::path::PathBuf;

=======
use indexmap::IndexMap;
>>>>>>> b23df525
use serde::Deserialize;

#[derive(Debug, Default, Deserialize)]
#[serde(rename_all = "kebab-case")]
pub struct CMakeBackendConfig {
    /// Extra args for CMake invocation
    pub extra_args: Vec<String>,
<<<<<<< HEAD
    /// If set, internal state will be logged as files in that directory
    pub debug_dir: Option<PathBuf>,
=======
    /// Environment Variables
    pub env: IndexMap<String, String>,
>>>>>>> b23df525
}<|MERGE_RESOLUTION|>--- conflicted
+++ resolved
@@ -1,9 +1,6 @@
-<<<<<<< HEAD
 use std::path::PathBuf;
 
-=======
 use indexmap::IndexMap;
->>>>>>> b23df525
 use serde::Deserialize;
 
 #[derive(Debug, Default, Deserialize)]
@@ -11,11 +8,8 @@
 pub struct CMakeBackendConfig {
     /// Extra args for CMake invocation
     pub extra_args: Vec<String>,
-<<<<<<< HEAD
+    /// Environment Variables
+    pub env: IndexMap<String, String>,
     /// If set, internal state will be logged as files in that directory
     pub debug_dir: Option<PathBuf>,
-=======
-    /// Environment Variables
-    pub env: IndexMap<String, String>,
->>>>>>> b23df525
 }