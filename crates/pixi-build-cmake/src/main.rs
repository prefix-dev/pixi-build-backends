mod build_script;
mod config;

use std::{collections::BTreeMap, collections::BTreeSet, path::Path, sync::Arc};

use build_script::{BuildPlatform, BuildScriptContext};
use config::CMakeBackendConfig;
use miette::IntoDiagnostic;
use pixi_build_backend::{
    compilers::{Language, compiler_requirement, default_compiler},
    generated_recipe::{GenerateRecipe, GeneratedRecipe, PythonParams},
    intermediate_backend::IntermediateBackendInstantiator,
};
use rattler_build::{NormalizedKey, recipe::variable::Variable};
use rattler_conda_types::{PackageName, Platform};
use recipe_stage0::recipe::Script;

#[derive(Default, Clone)]
pub struct CMakeGenerator {}

impl GenerateRecipe for CMakeGenerator {
    type Config = CMakeBackendConfig;

    fn generate_recipe(
        &self,
        model: &pixi_build_types::ProjectModelV1,
        config: &Self::Config,
        manifest_root: std::path::PathBuf,
        host_platform: rattler_conda_types::Platform,
        _python_params: Option<PythonParams>,
    ) -> miette::Result<GeneratedRecipe> {
        let mut generated_recipe =
            GeneratedRecipe::from_model(model.clone(), manifest_root.clone());

        // we need to add compilers

        let requirements = &mut generated_recipe.recipe.requirements;

        let resolved_requirements = requirements.resolve(Some(host_platform));

        // Ensure the compiler function is added to the build requirements
        // only if a specific compiler is not already present.
        // TODO: Correctly, we should ask cmake to give us the language used in the
        // project instead of assuming C++.
        let language_compiler = default_compiler(&host_platform, &Language::Cxx.to_string());

        let build_platform = Platform::current();

        if !resolved_requirements
            .build
            .contains_key(&PackageName::new_unchecked(language_compiler))
        {
            requirements
                .build
                .push(compiler_requirement(&Language::Cxx));
        }

        // add necessary build tools
        for tool in ["cmake", "ninja"] {
            let tool_name = PackageName::new_unchecked(tool);
            if !resolved_requirements.build.contains_key(&tool_name) {
                requirements.build.push(tool.parse().into_diagnostic()?);
            }
        }

        // Check if the host platform has a host python dependency
        // This is used to determine if we need to the cmake argument for the python
        // executable
        let has_host_python = resolved_requirements.contains(&PackageName::new_unchecked("python"));

        let build_script = BuildScriptContext {
            build_platform: if build_platform.is_windows() {
                BuildPlatform::Windows
            } else {
                BuildPlatform::Unix
            },
            source_dir: manifest_root.display().to_string(),
            extra_args: config.extra_args.clone(),
            has_host_python,
        }
        .render();

        generated_recipe.recipe.build.script = Script {
            content: build_script,
            env: config.env.clone(),
            ..Default::default()
        };

        Ok(generated_recipe)
    }

    fn extract_input_globs_from_build(
        config: &Self::Config,
        _workdir: impl AsRef<Path>,
        _editable: bool,
    ) -> BTreeSet<String> {
        [
            // Source files
            "**/*.{c,cc,cxx,cpp,h,hpp,hxx}",
            // CMake files
            "**/*.{cmake,cmake.in}",
            "**/CMakeFiles.txt",
        ]
        .iter()
        .map(|s: &&str| s.to_string())
        .chain(config.extra_input_globs.clone())
        .collect()
    }

    fn default_variants(&self, host_platform: Platform) -> BTreeMap<NormalizedKey, Vec<Variable>> {
        let mut variants = BTreeMap::new();

        if host_platform.is_windows() {
            // Default to the Visual Studio 2019 compiler on Windows
            //
            // rattler-build will default to vs2017 which for most github runners is too
            // old.
            variants.insert(NormalizedKey::from("cxx_compiler"), vec!["vs2019".into()]);
        }

        variants
    }
}

#[tokio::main]
pub async fn main() {
    if let Err(err) = pixi_build_backend::cli::main(|log| {
        IntermediateBackendInstantiator::<CMakeGenerator>::new(log, Arc::default())
    })
    .await
    {
        eprintln!("{err:?}");
        std::process::exit(1);
    }
}

#[cfg(test)]
mod tests {
    use std::path::PathBuf;

    use indexmap::IndexMap;
    use pixi_build_backend::protocol::ProtocolInstantiator;
    use pixi_build_types::{
        ProjectModelV1,
        procedures::{conda_outputs::CondaOutputsParams, initialize::InitializeParams},
    };
    use rattler_build::console_utils::LoggingOutputHandler;

    use super::*;

    #[test]
    fn test_input_globs_includes_extra_globs() {
        let config = CMakeBackendConfig {
            extra_input_globs: vec!["custom/*.c".to_string()],
            ..Default::default()
        };

        let result = CMakeGenerator::extract_input_globs_from_build(&config, PathBuf::new(), false);

        insta::assert_debug_snapshot!(result);
    }

    #[macro_export]
    macro_rules! project_fixture {
        ($($json:tt)+) => {
            serde_json::from_value::<ProjectModelV1>(
                serde_json::json!($($json)+)
            ).expect("Failed to create TestProjectModel from JSON fixture.")
        };
    }

    #[test]
    fn test_cxx_is_in_build_requirements() {
        let project_model = project_fixture!({
            "name": "foobar",
            "version": "0.1.0",
            "targets": {
                "defaultTarget": {
                    "runDependencies": {
                        "boltons": {
                            "binary": {
                                "version": "*"
                            }
                        }
                    }
                },
            }
        });

        let generated_recipe = CMakeGenerator::default()
            .generate_recipe(
                &project_model,
                &CMakeBackendConfig::default(),
                PathBuf::from("."),
                Platform::Linux64,
                None,
            )
            .expect("Failed to generate recipe");

        insta::assert_yaml_snapshot!(generated_recipe.recipe, {
        ".source[0].path" => "[ ... path ... ]",
        ".build.script" => "[ ... script ... ]",
        });
    }

    #[test]
    fn test_env_vars_are_set() {
        let project_model = project_fixture!({
            "name": "foobar",
            "version": "0.1.0",
            "targets": {
                "defaultTarget": {
                    "runDependencies": {
                        "boltons": {
                            "binary": {
                                "version": "*"
                            }
                        }
                    }
                },
            }
        });

        let env = IndexMap::from([("foo".to_string(), "bar".to_string())]);

        let generated_recipe = CMakeGenerator::default()
            .generate_recipe(
                &project_model,
                &CMakeBackendConfig {
                    env: env.clone(),
                    ..Default::default()
                },
                PathBuf::from("."),
                Platform::Linux64,
                None,
            )
            .expect("Failed to generate recipe");

        insta::assert_yaml_snapshot!(generated_recipe.recipe.build.script,
        {
            ".content" => "[ ... script ... ]",
        });
    }

    #[test]
    fn test_has_python_is_set_in_build_script() {
        let project_model = project_fixture!({
            "name": "foobar",
            "version": "0.1.0",
            "targets": {
                "defaultTarget": {
                    "runDependencies": {
                        "boltons": {
                            "binary": {
                                "version": "*"
                            }
                        }
                    },
                    "hostDependencies": {
                        "python": {
                            "binary": {
                                "version": "*"
                            }
                        }
                    }
                },
            }
        });

        let generated_recipe = CMakeGenerator::default()
            .generate_recipe(
                &project_model,
                &CMakeBackendConfig::default(),
                PathBuf::from("."),
                Platform::Linux64,
                None,
            )
            .expect("Failed to generate recipe");

        // we want to check that
        // -DPython_EXECUTABLE=$PYTHON is set in the build script
        insta::assert_yaml_snapshot!(generated_recipe.recipe.build,

            {
            ".script.content" => insta::dynamic_redaction(|value, _path| {
                dbg!(&value);
                // assert that the value looks like a uuid here
                assert!(value
                    .as_slice()
                    .unwrap()
                    .iter()
                    .any(|c| c.as_str().unwrap().contains("-DPython_EXECUTABLE"))
                );
                "[content]"
            })
        });
    }

    #[test]
    fn test_cxx_is_not_added_if_gcc_is_already_present() {
        let project_model = project_fixture!({
            "name": "foobar",
            "version": "0.1.0",
            "targets": {
                "defaultTarget": {
                    "runDependencies": {
                        "boltons": {
                            "binary": {
                                "version": "*"
                            }
                        }
                    },
                    "buildDependencies": {
                        "gxx": {
                            "binary": {
                                "version": "*"
                            }
                        }
                    }
                },
            }
        });

        let generated_recipe = CMakeGenerator::default()
            .generate_recipe(
                &project_model,
                &CMakeBackendConfig::default(),
                PathBuf::from("."),
                Platform::Linux64,
                None,
            )
            .expect("Failed to generate recipe");

        insta::assert_yaml_snapshot!(generated_recipe.recipe, {
        ".source[0].path" => "[ ... path ... ]",
        ".build.script" => "[ ... script ... ]",
        });
    }

    #[tokio::test]
    async fn test_windows_default_compiler() {
        let project_model = project_fixture!({
            "name": "foobar",
            "version": "0.1.0",
        });

<<<<<<< HEAD
        let factory =
            IntermediateBackendInstantiator::<CMakeGenerator>::new(LoggingOutputHandler::default())
                .initialize(InitializeParams {
                    source_dir: None,
                    manifest_path: PathBuf::from("pixi.toml"),
                    project_model: Some(project_model.into()),
                    configuration: None,
                    target_configuration: None,
                    cache_directory: None,
                })
                .await
                .unwrap();
=======
        let factory = IntermediateBackendInstantiator::<CMakeGenerator>::new(
            LoggingOutputHandler::default(),
            Arc::default(),
        )
        .initialize(InitializeParams {
            source_dir: None,
            manifest_path: PathBuf::from("pixi.toml"),
            project_model: Some(project_model.into()),
            configuration: None,
            cache_directory: None,
        })
        .await
        .unwrap();
>>>>>>> de64926a

        let current_dir = std::env::current_dir().unwrap();
        let outputs = factory
            .0
            .conda_outputs(CondaOutputsParams {
                host_platform: Platform::Win64,
                build_platform: Platform::Win64,
                variant_configuration: None,
                work_directory: current_dir,
            })
            .await
            .unwrap();

        assert_eq!(
            outputs.outputs[0]
                .metadata
                .variant
                .get("cxx_compiler")
                .map(String::as_str),
            Some("vs2019"),
            "On windows the default cxx_compiler variant should be vs2019"
        );
    }
}<|MERGE_RESOLUTION|>--- conflicted
+++ resolved
@@ -344,20 +344,6 @@
             "version": "0.1.0",
         });
 
-<<<<<<< HEAD
-        let factory =
-            IntermediateBackendInstantiator::<CMakeGenerator>::new(LoggingOutputHandler::default())
-                .initialize(InitializeParams {
-                    source_dir: None,
-                    manifest_path: PathBuf::from("pixi.toml"),
-                    project_model: Some(project_model.into()),
-                    configuration: None,
-                    target_configuration: None,
-                    cache_directory: None,
-                })
-                .await
-                .unwrap();
-=======
         let factory = IntermediateBackendInstantiator::<CMakeGenerator>::new(
             LoggingOutputHandler::default(),
             Arc::default(),
@@ -367,11 +353,11 @@
             manifest_path: PathBuf::from("pixi.toml"),
             project_model: Some(project_model.into()),
             configuration: None,
+            target_configuration: None,
             cache_directory: None,
         })
         .await
         .unwrap();
->>>>>>> de64926a
 
         let current_dir = std::env::current_dir().unwrap();
         let outputs = factory
