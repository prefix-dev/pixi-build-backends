--- conflicted
+++ resolved
@@ -11,11 +11,7 @@
 build:
   number: ~
   script:
-<<<<<<< HEAD
-    content: "mojo --version\n\nmojo build -I . ./main.mojo -o $PREFIX/bin/example\n\n"
-=======
     content: "mojo --version\n\nmojo build -I . ./main.mojo -o $PREFIX/bin/example"
->>>>>>> 8dc33606
     env: {}
     secrets: []
 requirements:
