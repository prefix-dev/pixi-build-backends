--- conflicted
+++ resolved
@@ -11,11 +11,7 @@
 build:
   number: ~
   script:
-<<<<<<< HEAD
-    content: "mojo --version\n\nmojo build -i . ./main.mojo -o $PREFIX/bin/example\n\n\nmojo package -i . mylib -o $PREFIX/lib/mojo/lib.mojopkg\n"
-=======
     content: "mojo --version\n\nmojo build -i . ./main.mojo -o $PREFIX/bin/example\n\n\nmojo package -i . mylib -o $PREFIX/lib/mojo/lib.mojopkg"
->>>>>>> 8dc33606
     env: {}
     secrets: []
 requirements:
