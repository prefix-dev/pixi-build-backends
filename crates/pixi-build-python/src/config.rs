--- conflicted
+++ resolved
@@ -9,14 +9,10 @@
     /// to `true`.
     #[serde(default)]
     pub noarch: Option<bool>,
-<<<<<<< HEAD
+    /// Environment Variables
+    pub env: IndexMap<String, String>,
     /// If set, internal state will be logged as files in that directory
     pub debug_dir: Option<PathBuf>,
-=======
-
-    /// Environment Variables
-    pub env: IndexMap<String, String>,
->>>>>>> b23df525
 }
 
 impl PythonBackendConfig {
