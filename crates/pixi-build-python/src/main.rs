--- conflicted
+++ resolved
@@ -5,13 +5,10 @@
 use build_script::{BuildPlatform, BuildScriptContext, Installer};
 use config::PythonBackendConfig;
 use miette::IntoDiagnostic;
-<<<<<<< HEAD
 use pixi_build_backend::variants::NormalizedKey;
-=======
->>>>>>> 8a291e50
 use pixi_build_backend::{
     compilers::add_compilers_and_stdlib_to_requirements,
-    generated_recipe::{DefaultMetadataProvider, GenerateRecipe, GeneratedRecipe, PythonParams},
+    generated_recipe::{GenerateRecipe, GeneratedRecipe, PythonParams},
     intermediate_backend::IntermediateBackendInstantiator,
 };
 use pixi_build_types::ProjectModelV1;
@@ -449,6 +446,7 @@
                 &project_model,
                 &PythonBackendConfig {
                     compilers: Some(vec!["c".to_string(), "cxx".to_string(), "rust".to_string()]),
+                    ignore_pyproject_manifest: Some(true),
                     ..Default::default()
                 },
                 PathBuf::from("."),
@@ -513,6 +511,7 @@
                 &project_model,
                 &PythonBackendConfig {
                     compilers: None,
+                    ignore_pyproject_manifest: Some(true),
                     ..Default::default()
                 },
                 PathBuf::from("."),
@@ -567,8 +566,11 @@
 
     #[test]
     fn test_noarch_defaults_to_true_when_no_compilers() {
-        let recipe = generate_test_recipe(&PythonBackendConfig::default())
-            .expect("Failed to generate recipe");
+        let recipe = generate_test_recipe(&PythonBackendConfig {
+            ignore_pyproject_manifest: Some(true),
+            ..Default::default()
+        })
+        .expect("Failed to generate recipe");
 
         assert!(
             matches!(recipe.recipe.build.noarch, Some(NoArchKind::Python)),
@@ -580,6 +582,7 @@
     fn test_noarch_defaults_to_false_when_compilers_present() {
         let config = PythonBackendConfig {
             compilers: Some(vec!["c".to_string()]),
+            ignore_pyproject_manifest: Some(true),
             ..Default::default()
         };
 
@@ -596,6 +599,7 @@
         let config = PythonBackendConfig {
             noarch: Some(true),
             compilers: Some(vec!["c".to_string()]),
+            ignore_pyproject_manifest: Some(true),
             ..Default::default()
         };
 
@@ -612,6 +616,7 @@
         let config = PythonBackendConfig {
             noarch: Some(false),
             compilers: None,
+            ignore_pyproject_manifest: Some(true),
             ..Default::default()
         };
 
