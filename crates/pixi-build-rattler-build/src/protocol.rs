use std::{
    collections::{BTreeMap, BTreeSet, HashMap},
    path::{Path, PathBuf},
    str::FromStr,
    sync::Arc,
};

use fs_err::tokio as tokio_fs;
use itertools::Itertools;
use miette::{Context, IntoDiagnostic};
use pixi_build_backend::{
    dependencies::{convert_binary_dependencies, convert_dependencies},
    intermediate_backend::{conda_build_v1_directories, find_matching_output},
    protocol::{Protocol, ProtocolInstantiator},
    tools::{LoadedVariantConfig, RattlerBuild},
    utils::TemporaryRenderedRecipe,
};
use pixi_build_types::{
    BackendCapabilities, CondaPackageMetadata, PathSpecV1, SourcePackageSpecV1, TargetV1,
    procedures::{
        conda_build_v0::{
            CondaBuildParams, CondaBuildResult, CondaBuiltPackage, CondaOutputIdentifier,
        },
        conda_build_v1::{CondaBuildV1Params, CondaBuildV1Result},
        conda_metadata::{CondaMetadataParams, CondaMetadataResult},
        conda_outputs::{
            CondaOutput, CondaOutputDependencies, CondaOutputIgnoreRunExports, CondaOutputMetadata,
            CondaOutputRunExports, CondaOutputsParams, CondaOutputsResult,
        },
        initialize::{InitializeParams, InitializeResult},
        negotiate_capabilities::{NegotiateCapabilitiesParams, NegotiateCapabilitiesResult},
    },
};
use rattler_build::build::WorkingDirectoryBehavior;
use rattler_build::{
    build::{WorkingDirectoryBehavior, run_build},
    console_utils::LoggingOutputHandler,
    hash::HashInfo,
    metadata::{
        BuildConfiguration, Debug, Output, PackageIdentifier, PackagingSettings,
        PlatformWithVirtualPackages,
    },
    recipe::{
        Jinja, ParsingError, Recipe,
        parser::{BuildString, find_outputs_from_src},
        variable::Variable,
    },
    render::resolved_dependencies::{
        DependencyInfo, FinalizedDependencies, FinalizedRunDependencies, ResolvedDependencies,
    },
    selectors::SelectorConfig,
    tool_configuration::{BaseClient, Configuration},
    variant_config::{ParseErrors, VariantConfig},
};
use rattler_conda_types::{
    ChannelConfig, MatchSpec, PackageName, Platform, compression_level::CompressionLevel,
    package::ArchiveType,
};
use rattler_virtual_packages::VirtualPackageOverrides;
use url::Url;

use crate::{config::RattlerBuildBackendConfig, rattler_build::RattlerBuildBackend};
pub struct RattlerBuildBackendInstantiator {
    logging_output_handler: LoggingOutputHandler,
}

impl RattlerBuildBackendInstantiator {
    /// This type implements [`ProtocolInstantiator`] and can be used to
    /// initialize a new [`RattlerBuildBackend`].
    pub fn new(logging_output_handler: LoggingOutputHandler) -> RattlerBuildBackendInstantiator {
        RattlerBuildBackendInstantiator {
            logging_output_handler,
        }
    }
}

#[async_trait::async_trait]
impl Protocol for RattlerBuildBackend {
    fn debug_dir(&self) -> Option<&Path> {
        self.config.debug_dir.as_deref()
    }

    async fn conda_get_metadata(
        &self,
        params: CondaMetadataParams,
    ) -> miette::Result<CondaMetadataResult> {
        // Create the work directory if it does not exist
        tokio_fs::create_dir_all(&params.work_directory)
            .await
            .into_diagnostic()?;

        let host_platform = params
            .host_platform
            .as_ref()
            .map(|p| p.platform)
            .unwrap_or(Platform::current());

        let build_platform = params
            .build_platform
            .as_ref()
            .map(|p| p.platform)
            .unwrap_or(Platform::current());

        let selector_config = RattlerBuild::selector_config_from(&params);

        let rattler_build_tool = RattlerBuild::new(
            self.recipe_source.clone(),
            selector_config,
            params.work_directory.clone(),
        );

        let channel_config = ChannelConfig {
            channel_alias: params.channel_configuration.base_url,
            root_dir: self
                .recipe_source
                .path
                .parent()
                .expect("should have parent")
                .to_path_buf(),
        };

        let channels = params
            .channel_base_urls
            .unwrap_or_else(|| vec![Url::from_str("https://prefix.dev/conda-forge").unwrap()]);

        let discovered_outputs =
            rattler_build_tool.discover_outputs(&params.variant_configuration)?;

        let host_vpkgs = params
            .host_platform
            .as_ref()
            .map(|p| p.virtual_packages.clone())
            .unwrap_or_default();

        let host_vpkgs = RattlerBuild::detect_virtual_packages(host_vpkgs)?;

        let build_vpkgs = params
            .build_platform
            .as_ref()
            .map(|p| p.virtual_packages.clone())
            .unwrap_or_default();

        let build_vpkgs = RattlerBuild::detect_virtual_packages(build_vpkgs)?;

        let outputs = rattler_build_tool.get_outputs(
            &discovered_outputs,
            channels,
            build_vpkgs,
            host_vpkgs,
            host_platform,
            build_platform,
        )?;

        let base_client =
            BaseClient::new(None, None, HashMap::default(), HashMap::default()).unwrap();

        let tool_config = Configuration::builder()
            .with_opt_cache_dir(self.cache_dir.clone())
            .with_logging_output_handler(self.logging_output_handler.clone())
            .with_channel_config(channel_config.clone())
            .with_testing(false)
            .with_keep_build(true)
            .with_reqwest_client(base_client)
            .finish();

        let mut solved_packages = vec![];

        for output in &outputs {
            let temp_recipe = TemporaryRenderedRecipe::from_output(output)?;
            let tool_config = &tool_config;
            let output = temp_recipe
                .within_context_async(move || async move {
                    output
                        .clone()
                        .resolve_dependencies(tool_config)
                        .await
                        .into_diagnostic()
                })
                .await?;

            let finalized_deps = &output
                .finalized_dependencies
                .as_ref()
                .expect("dependencies should be resolved at this point")
                .run;

            let selector_config = output.build_configuration.selector_config();

            let jinja = Jinja::new(selector_config.clone()).with_context(&output.recipe.context);

            let hash = HashInfo::from_variant(output.variant(), output.recipe.build().noarch());
            let build_string = output.recipe.build().string().resolve(
                &hash,
                output.recipe.build().number(),
                &jinja,
            );

            let depends = finalized_deps.depends.iter().map(DependencyInfo::spec);

            let sources = outputs
                .iter()
                .cartesian_product(depends.clone())
                .filter_map(|(output, depend)| {
                    if Some(output.name()) == depend.name.as_ref() {
                        Some(output.name())
                    } else {
                        None
                    }
                })
                .map(|name| {
                    (
                        name.as_source().to_string(),
                        SourcePackageSpecV1::Path(pixi_build_types::PathSpecV1 {
                            // Our source dependency lives in the same recipe
                            path: ".".to_string(),
                        }),
                    )
                })
                .collect();

            let conda = CondaPackageMetadata {
                name: output.name().clone(),
                version: output.version().clone(),
                build: build_string.to_string(),
                build_number: output.recipe.build.number,
                subdir: output.build_configuration.target_platform,
                depends: depends.map(MatchSpec::to_string).collect(),
                constraints: finalized_deps
                    .constraints
                    .iter()
                    .map(DependencyInfo::spec)
                    .map(MatchSpec::to_string)
                    .collect(),
                license: output.recipe.about.license.map(|l| l.to_string()),
                license_family: output.recipe.about.license_family,
                noarch: output.recipe.build.noarch,
                sources,
            };
            solved_packages.push(conda);
        }

        let input_globs = Some(get_metadata_input_globs(
            &self.manifest_root,
            &self.recipe_source.path,
        )?);

        Ok(CondaMetadataResult {
            packages: solved_packages,
            input_globs,
        })
    }

    async fn conda_outputs(
        &self,
        params: CondaOutputsParams,
    ) -> miette::Result<CondaOutputsResult> {
        let build_platform = params.host_platform;

        // Determine the variant configuration to use. This loads the variant
        // configuration from disk as well as including the variants from the input
        // parameters.
        let selector_config_for_variants = SelectorConfig {
            target_platform: params.host_platform,
            host_platform: params.host_platform,
            build_platform,
            hash: None,
            variant: Default::default(),
            experimental: false,
            allow_undefined: false,
            recipe_path: Some(self.recipe_source.path.clone()),
        };
        let variant_config = LoadedVariantConfig::from_recipe_path(
            &self.source_dir,
            &self.recipe_source.path,
            &selector_config_for_variants,
        )
        .into_diagnostic()?
        .extend_with_input_variants(&params.variant_configuration.unwrap_or_default());

        // Find all outputs from the recipe
        let output_nodes = find_outputs_from_src(self.recipe_source.clone())?;
        let discovered_outputs = variant_config
            .variant_config
            .find_variants(
                &output_nodes,
                self.recipe_source.clone(),
                &selector_config_for_variants,
            )
            .into_diagnostic()?;

        // Construct a mapping that for packages that we want from source.
        //
        // By default, this includes all the outputs in the recipe. These should all be
        // build from source, in particular from the current source.
        let local_source_packages = discovered_outputs
            .iter()
            .map(|output| {
                (
                    output.name.clone(),
                    SourcePackageSpecV1::Path(PathSpecV1 { path: ".".into() }),
                )
            })
            .collect();

        let mut subpackages = HashMap::new();
        let mut outputs = Vec::new();
        for discovered_output in discovered_outputs {
            let variant = discovered_output.used_vars;
            let hash = HashInfo::from_variant(&variant, &discovered_output.noarch_type);

            // Construct the selector config for this particular output. We base this on the
            // selector config that was used to determine the variants.
            let selector_config = SelectorConfig {
                variant: variant.clone(),
                hash: Some(hash.clone()),
                target_platform: discovered_output.target_platform,
                ..selector_config_for_variants.clone()
            };

            // Convert this discovered output into a recipe.
            let recipe = Recipe::from_node(&discovered_output.node, selector_config.clone())
                .map_err(|err| {
                    let errs: ParseErrors<_> = err
                        .into_iter()
                        .map(|err| ParsingError::from_partial(self.recipe_source.clone(), err))
                        .collect::<Vec<_>>()
                        .into();
                    errs
                })?;

            // Skip this output if the recipe is marked as skipped
            if recipe.build().skip() {
                continue;
            }

            let jinja = Jinja::new(selector_config);
            let build_number = recipe.build().number;
            let build_string = recipe.build().string().resolve(&hash, build_number, &jinja);

            subpackages.insert(
                recipe.package().name().clone(),
                PackageIdentifier {
                    name: recipe.package().name().clone(),
                    version: recipe.package().version().version().clone().into(),
                    build_string: build_string.to_string(),
                },
            );

            outputs.push(CondaOutput {
                metadata: CondaOutputMetadata {
                    name: recipe.package().name().clone(),
                    version: recipe.package.version().clone(),
                    build: build_string.to_string(),
                    build_number,
                    subdir: discovered_output.target_platform,
                    license: recipe.about.license.map(|l| l.to_string()),
                    license_family: recipe.about.license_family,
                    noarch: recipe.build.noarch,
                    purls: None,
                    python_site_packages_path: None,
                    variant: variant
                        .iter()
                        .map(|(k, v)| (k.0.clone(), v.to_string()))
                        .collect(),
                },
                build_dependencies: Some(CondaOutputDependencies {
                    depends: convert_dependencies(
                        recipe.requirements.build,
                        &variant,
                        &subpackages,
                        &local_source_packages,
                    )?,
                    constraints: Vec::new(),
                }),
                host_dependencies: Some(CondaOutputDependencies {
                    depends: convert_dependencies(
                        recipe.requirements.host,
                        &variant,
                        &subpackages,
                        &local_source_packages,
                    )?,
                    constraints: Vec::new(),
                }),
                run_dependencies: CondaOutputDependencies {
                    depends: convert_dependencies(
                        recipe.requirements.run,
                        &BTreeMap::default(), // Variants are not applied to run dependencies
                        &subpackages,
                        &local_source_packages,
                    )?,
                    constraints: convert_binary_dependencies(
                        recipe.requirements.run_constraints,
                        &BTreeMap::default(), // Variants are not applied to run constraints
                        &subpackages,
                    )?,
                },
                ignore_run_exports: CondaOutputIgnoreRunExports {
                    by_name: recipe
                        .requirements
                        .ignore_run_exports
                        .by_name
                        .into_iter()
                        .collect(),
                    from_package: recipe
                        .requirements
                        .ignore_run_exports
                        .from_package
                        .into_iter()
                        .collect(),
                },
                run_exports: CondaOutputRunExports {
                    weak: convert_dependencies(
                        recipe.requirements.run_exports.weak,
                        &variant,
                        &subpackages,
                        &local_source_packages,
                    )?,
                    strong: convert_dependencies(
                        recipe.requirements.run_exports.strong,
                        &variant,
                        &subpackages,
                        &local_source_packages,
                    )?,
                    noarch: convert_dependencies(
                        recipe.requirements.run_exports.noarch,
                        &variant,
                        &subpackages,
                        &local_source_packages,
                    )?,
                    weak_constrains: convert_binary_dependencies(
                        recipe.requirements.run_exports.weak_constraints,
                        &variant,
                        &subpackages,
                    )?,
                    strong_constrains: convert_binary_dependencies(
                        recipe.requirements.run_exports.strong_constraints,
                        &variant,
                        &subpackages,
                    )?,
                },

                // The input globs are the same for all outputs
                input_globs: None,
                // TODO: Implement caching
            });
        }

        Ok(CondaOutputsResult {
            outputs,
            input_globs: variant_config.input_globs,
        })
    }

    async fn conda_build_v0(&self, params: CondaBuildParams) -> miette::Result<CondaBuildResult> {
        // Create the work directory if it does not exist
        tokio_fs::create_dir_all(&params.work_directory)
            .await
            .into_diagnostic()?;

        let host_platform = params
            .host_platform
            .as_ref()
            .map(|p| p.platform)
            .unwrap_or(Platform::current());

        let build_platform = Platform::current();

        let selector_config = SelectorConfig {
            target_platform: build_platform,
            host_platform,
            build_platform,
            hash: None,
            variant: Default::default(),
            experimental: true,
            allow_undefined: false,
            recipe_path: Some(self.recipe_source.path.clone()),
        };

        let host_vpkgs = params
            .host_platform
            .as_ref()
            .map(|p| p.virtual_packages.clone())
            .unwrap_or_default();

        let host_vpkgs = match host_vpkgs {
            Some(vpkgs) => vpkgs,
            None => {
                PlatformWithVirtualPackages::detect(&VirtualPackageOverrides::from_env())
                    .into_diagnostic()?
                    .virtual_packages
            }
        };

        let build_vpkgs = params
            .build_platform_virtual_packages
            .clone()
            .unwrap_or_default();

        let channel_config = ChannelConfig {
            channel_alias: params.channel_configuration.base_url,
            root_dir: self
                .recipe_source
                .path
                .parent()
                .expect("should have parent")
                .to_path_buf(),
        };

        let channels = params
            .channel_base_urls
            .unwrap_or_else(|| vec![Url::from_str("https://prefix.dev/conda-forge").unwrap()]);

        let rattler_build_tool = RattlerBuild::new(
            self.recipe_source.clone(),
            selector_config,
            params.work_directory.clone(),
        );

        // Discover and filter the outputs.
        let mut discovered_outputs =
            rattler_build_tool.discover_outputs(&params.variant_configuration)?;
        if let Some(outputs) = &params.outputs {
            discovered_outputs.retain(|output| {
                let name = PackageName::from_str(&output.name)
                    .map_or_else(|_| output.name.clone(), |n| n.as_normalized().to_string());
                let id = CondaOutputIdentifier {
                    name: Some(name),
                    version: Some(output.version.clone()),
                    build: output.recipe.build.string.clone().into(),
                    subdir: Some(output.target_platform.to_string()),
                };
                outputs.contains(&id)
            });
        }

        let outputs = rattler_build_tool.get_outputs(
            &discovered_outputs,
            channels,
            build_vpkgs,
            host_vpkgs,
            host_platform,
            build_platform,
        )?;

        let mut built = vec![];

        let base_client =
            BaseClient::new(None, None, HashMap::default(), HashMap::default()).unwrap();

        let tool_config = Configuration::builder()
            .with_opt_cache_dir(self.cache_dir.clone())
            .with_logging_output_handler(self.logging_output_handler.clone())
            .with_channel_config(channel_config.clone())
            .with_testing(false)
            .with_keep_build(true)
            .with_reqwest_client(base_client)
            .finish();

        for output in outputs {
            let temp_recipe = TemporaryRenderedRecipe::from_output(&output)?;

            let tool_config = &tool_config;

            let mut output_with_build_string = output.clone();

            let selector_config = output.build_configuration.selector_config();

            let jinja = Jinja::new(selector_config.clone()).with_context(&output.recipe.context);

            let hash = HashInfo::from_variant(output.variant(), output.recipe.build().noarch());
            let build_string = output.recipe.build().string().resolve(
                &hash,
                output.recipe.build().number(),
                &jinja,
            );
            output_with_build_string.recipe.build.string =
                BuildString::Resolved(build_string.to_string());

            let (output, build_path) = temp_recipe
                .within_context_async(move || async move {
                    run_build(
                        output_with_build_string,
                        tool_config,
<<<<<<< HEAD
                        WorkingDirectoryBehavior::Preserve,
=======
                        // WorkingDirectoryBehavior::Preserve is blocked by
                        // https://github.com/prefix-dev/rattler-build/issues/1825
                        WorkingDirectoryBehavior::Cleanup,
>>>>>>> b2c36834
                    )
                    .await
                })
                .await?;

            built.push(CondaBuiltPackage {
                output_file: build_path,
                input_globs: build_input_globs(
                    &self.manifest_root,
                    &self.recipe_source.path,
                    extract_mutable_package_sources(&output),
                    self.config.extra_input_globs.clone(),
                )?,
                name: output.name().clone(),
                version: output.version().to_string(),
                build: build_string.to_string(),
                subdir: output.target_platform().to_string(),
            });
        }
        Ok(CondaBuildResult { packages: built })
    }

    async fn conda_build_v1(
        &self,
        params: CondaBuildV1Params,
    ) -> miette::Result<CondaBuildV1Result> {
        let host_platform = params
            .host_prefix
            .as_ref()
            .map_or_else(Platform::current, |prefix| prefix.platform);
        let build_platform = params
            .build_prefix
            .as_ref()
            .map_or_else(Platform::current, |prefix| prefix.platform);

        // Construct a `VariantConfig` based on the input parameters. We only
        // have a single variant here so we can just use the variant from the
        // parameters.
        let variant_config = VariantConfig {
            variants: params
                .output
                .variant
                .iter()
                .map(|(k, v)| (k.as_str().into(), vec![Variable::from_string(v)]))
                .collect(),
            pin_run_as_build: None,
            zip_keys: None,
        };

        // Determine the variant configuration to use. This loads the variant
        // configuration from disk as well as including the variants from the input
        // parameters.
        let selector_config_for_variants = SelectorConfig {
            target_platform: host_platform,
            host_platform,
            build_platform,
            hash: None,
            variant: Default::default(),
            experimental: false,
            allow_undefined: false,
            recipe_path: Some(self.recipe_source.path.clone()),
        };
        let outputs = find_outputs_from_src(self.recipe_source.clone())?;
        let discovered_outputs = variant_config.find_variants(
            &outputs,
            self.recipe_source.clone(),
            &selector_config_for_variants,
        )?;
        let discovered_output = find_matching_output(&params.output, discovered_outputs)?;

        // Set up the proper directories for the build.
        let directories = conda_build_v1_directories(
            params.host_prefix.as_ref().map(|p| p.prefix.as_path()),
            params.build_prefix.as_ref().map(|p| p.prefix.as_path()),
            params.work_directory,
            self.cache_dir.as_deref(),
            self.source_dir.clone(),
            params.output_directory.as_deref(),
            self.recipe_source.path.clone(),
        );

        let tool_config = Configuration::builder()
            .with_opt_cache_dir(self.cache_dir.clone())
            .with_logging_output_handler(self.logging_output_handler.clone())
            .with_testing(false)
            // Pixi is incremental so keep the build
            .with_keep_build(true)
            // This indicates that the environments are externally managed, e.g. they are already
            // prepared.
            .with_environments_externally_managed(true)
            .finish();

        let output = Output {
            recipe: discovered_output.recipe,
            build_configuration: BuildConfiguration {
                target_platform: discovered_output.target_platform,
                host_platform: PlatformWithVirtualPackages {
                    platform: host_platform,
                    virtual_packages: vec![],
                },
                build_platform: PlatformWithVirtualPackages {
                    platform: build_platform,
                    virtual_packages: vec![],
                },
                hash: discovered_output.hash,
                variant: discovered_output.used_vars.clone(),
                directories,
                channels: vec![],
                channel_priority: Default::default(),
                solve_strategy: Default::default(),
                timestamp: chrono::Utc::now(),
                subpackages: BTreeMap::new(),
                packaging_settings: PackagingSettings::from_args(
                    ArchiveType::Conda,
                    CompressionLevel::default(),
                ),
                store_recipe: false,
                force_colors: true,
                sandbox_config: None,
                debug: Debug::new(false),
                exclude_newer: None,
            },
            // TODO: We should pass these values to the build backend from pixi
            finalized_dependencies: Some(FinalizedDependencies {
                build: Some(ResolvedDependencies {
                    specs: vec![],
                    resolved: vec![],
                }),
                host: Some(ResolvedDependencies {
                    specs: vec![],
                    resolved: vec![],
                }),
                run: FinalizedRunDependencies {
                    depends: vec![],
                    constraints: vec![],
                    run_exports: Default::default(),
                },
            }),
            finalized_sources: None,
            finalized_cache_dependencies: None,
            finalized_cache_sources: None,
            build_summary: Arc::default(),
            system_tools: Default::default(),
            extra_meta: None,
        };

        let (output, output_path) =
<<<<<<< HEAD
            run_build(output, &tool_config, WorkingDirectoryBehavior::Preserve).await?;
=======
            // WorkingDirectoryBehavior::Preserve is blocked by
            // https://github.com/prefix-dev/rattler-build/issues/1825
            run_build(output, &tool_config, WorkingDirectoryBehavior::Cleanup).await?;
>>>>>>> b2c36834

        Ok(CondaBuildV1Result {
            output_file: output_path,
            input_globs: build_input_globs(
                &self.manifest_root,
                &self.recipe_source.path,
                extract_mutable_package_sources(&output),
                self.config.extra_input_globs.clone(),
            )?,
            name: output.name().as_normalized().to_string(),
            version: output.version().clone(),
            build: output.build_string().into_owned(),
            subdir: *output.target_platform(),
        })
    }
}

/// Extracts the package sources from an `Output` object that are mutable and
/// should be watched for changes.
fn extract_mutable_package_sources(output: &Output) -> Option<Vec<PathBuf>> {
    let package_sources = output.finalized_sources.as_ref().map(|package_sources| {
        package_sources
            .iter()
            .filter_map(|source| {
                if let rattler_build::recipe::parser::Source::Path(path_source) = source {
                    Some(path_source.path.clone())
                } else {
                    None
                }
            })
            .collect()
    });
    package_sources
}

/// Returns the relative path from `base` to `input`, joined by "/".
fn build_relative_glob(base: &std::path::Path, input: &std::path::Path) -> miette::Result<String> {
    let rel = pathdiff::diff_paths(input, base).ok_or_else(|| {
        miette::miette!(
            "could not compute relative path from '{:?}' to '{:?}'",
            input,
            base
        )
    })?;
    let joined = rel
        .components()
        .map(|c| c.as_os_str().to_string_lossy())
        .collect::<Vec<_>>()
        .join("/");

    if input.is_dir() {
        let dir_glob = if joined.is_empty() {
            "*".to_string()
        } else {
            joined
        };
        Ok(format!("{}/**", dir_glob))
    } else {
        Ok(joined)
    }
}

fn build_input_globs(
    manifest_root: &Path,
    source: &Path,
    package_sources: Option<Vec<PathBuf>>,
    extra_globs: Vec<String>,
) -> miette::Result<BTreeSet<String>> {
    // Get parent directory path
    let parent = if source.is_file() {
        // use the parent path as glob
        source.parent().unwrap_or(source).to_path_buf()
    } else {
        // use the source path as glob
        source.to_path_buf()
    };

    // Always add the current directory of the package to the globs
    let mut input_globs = BTreeSet::from([build_relative_glob(manifest_root, &parent)?]);

    // If there are sources add them to the globs as well
    if let Some(package_sources) = package_sources {
        for source in package_sources {
            let source = if source.is_absolute() {
                source
            } else {
                parent.join(source)
            };
            input_globs.insert(build_relative_glob(manifest_root, &source)?);
        }
    }

    // Extend with extra input globs
    input_globs.extend(extra_globs);

    Ok(input_globs)
}

/// Returns the input globs for conda_get_metadata, as used in the
/// CondaMetadataResult.
fn get_metadata_input_globs(
    manifest_root: &Path,
    recipe_source_path: &Path,
) -> miette::Result<BTreeSet<String>> {
    match build_relative_glob(manifest_root, recipe_source_path) {
        Ok(rel) if !rel.is_empty() => Ok(BTreeSet::from_iter([rel])),
        Ok(_) => Ok(Default::default()),
        Err(e) => Err(e),
    }
}

#[async_trait::async_trait]
impl ProtocolInstantiator for RattlerBuildBackendInstantiator {
    fn debug_dir(configuration: Option<serde_json::Value>) -> Option<PathBuf> {
        configuration
            .and_then(|config| {
                serde_json::from_value::<RattlerBuildBackendConfig>(config.clone()).ok()
            })
            .and_then(|config| config.debug_dir)
    }
    async fn initialize(
        &self,
        params: InitializeParams,
    ) -> miette::Result<(Box<dyn Protocol + Send + Sync + 'static>, InitializeResult)> {
        let config = if let Some(config) = params.configuration {
            serde_json::from_value(config)
                .into_diagnostic()
                .context("failed to parse configuration")?
        } else {
            RattlerBuildBackendConfig::default()
        };

        if let Some(target) = params
            .project_model
            .and_then(|m| m.into_v1())
            .and_then(|m| m.targets)
        {
            fn enforce_empty_deps(target: TargetV1) -> miette::Result<()> {
                for dep in [
                    target.build_dependencies,
                    target.host_dependencies,
                    target.run_dependencies,
                ] {
                    let Some(dep) = dep else {
                        continue;
                    };

                    if !dep.is_empty() {
                        return Err(miette::miette!(
                            "Specifying dependencies is unsupported with pixi-build-rattler-build, please specify all dependencies in the recipe."
                        ));
                    }
                }
                Ok(())
            }
            if let Some(default_target) = target.default_target {
                enforce_empty_deps(default_target)?;
            }

            if let Some(targets) = target.targets {
                for (_, target) in targets {
                    enforce_empty_deps(target)?;
                }
            }
        }

        let instance = RattlerBuildBackend::new(
            params.source_dir,
            params.manifest_path.as_path(),
            self.logging_output_handler.clone(),
            params.cache_directory,
            config,
        )?;

        Ok((Box::new(instance), InitializeResult {}))
    }

    async fn negotiate_capabilities(
        _params: NegotiateCapabilitiesParams,
    ) -> miette::Result<NegotiateCapabilitiesResult> {
        Ok(NegotiateCapabilitiesResult {
            capabilities: default_capabilities(),
        })
    }
}

pub(crate) fn default_capabilities() -> BackendCapabilities {
    BackendCapabilities {
        provides_conda_metadata: Some(true),
        provides_conda_build: Some(true),
        provides_conda_outputs: Some(true),
        provides_conda_build_v1: Some(true),
        highest_supported_project_model: Some(
            pixi_build_types::VersionedProjectModel::highest_version(),
        ),
    }
}

#[cfg(test)]
mod tests {
    use std::{
        path::{Path, PathBuf},
        str::FromStr,
    };

    use pixi_build_backend::utils::test::conda_outputs_snapshot;
    use pixi_build_types::{
        ChannelConfiguration,
        procedures::{
            conda_build_v0::CondaBuildParams, conda_metadata::CondaMetadataParams,
            initialize::InitializeParams,
        },
    };
    use rattler_build::console_utils::LoggingOutputHandler;
    use tempfile::tempdir;
    use url::Url;

    use super::*;

    #[tokio::test]
    async fn test_conda_get_metadata() {
        // get cargo manifest dir
        let manifest_dir = PathBuf::from(env!("CARGO_MANIFEST_DIR"));
        let recipe = manifest_dir.join("../../tests/recipe/boltons/recipe.yaml");

        let factory = RattlerBuildBackendInstantiator::new(LoggingOutputHandler::default())
            .initialize(InitializeParams {
                source_dir: None,
                manifest_path: recipe,
                project_model: None,
                configuration: None,
                target_configuration: None,
                cache_directory: None,
            })
            .await
            .unwrap();

        let current_dir = std::env::current_dir().unwrap();

        let result = factory
            .0
            .conda_get_metadata(CondaMetadataParams {
                host_platform: None,
                build_platform: None,
                channel_configuration: ChannelConfiguration {
                    base_url: Url::from_str("https://prefix.dev").unwrap(),
                },
                channel_base_urls: None,
                work_directory: current_dir,
                variant_configuration: None,
            })
            .await
            .unwrap();

        assert_eq!(result.packages.len(), 1);
    }

    #[test]
    fn test_conda_outputs() {
        insta::glob!("../../../tests/recipe", "*/recipe.yaml", |recipe_path| {
            let runtime = tokio::runtime::Builder::new_current_thread()
                .build()
                .unwrap();
            runtime.block_on(async move {
                let factory = RattlerBuildBackendInstantiator::new(LoggingOutputHandler::default())
                    .initialize(InitializeParams {
                        source_dir: None,
                        manifest_path: recipe_path.to_path_buf(),
                        project_model: None,
                        configuration: None,
                        target_configuration: None,
                        cache_directory: None,
                    })
                    .await
                    .unwrap();

                let current_dir = std::env::current_dir().unwrap();

                let result = factory
                    .0
                    .conda_outputs(CondaOutputsParams {
                        channels: vec![],
                        host_platform: Platform::Linux64,
                        build_platform: Platform::Linux64,
                        variant_configuration: None,
                        work_directory: current_dir,
                    })
                    .await
                    .unwrap();

                insta::assert_snapshot!(conda_outputs_snapshot(result));
            });
        });
    }

    #[tokio::test]
    async fn test_conda_build() {
        // get cargo manifest dir
        let manifest_dir = PathBuf::from(env!("CARGO_MANIFEST_DIR"));
        let recipe = manifest_dir.join("../../tests/recipe/boltons/recipe.yaml");

        let factory = RattlerBuildBackendInstantiator::new(LoggingOutputHandler::default())
            .initialize(InitializeParams {
                source_dir: None,
                manifest_path: recipe,
                project_model: None,
                configuration: None,
                target_configuration: None,
                cache_directory: None,
            })
            .await
            .unwrap();

        let current_dir = tempdir().unwrap();

        let result = factory
            .0
            .conda_build_v0(CondaBuildParams {
                build_platform_virtual_packages: None,
                host_platform: None,
                channel_base_urls: None,
                channel_configuration: ChannelConfiguration {
                    base_url: Url::from_str("https://prefix.dev").unwrap(),
                },
                outputs: None,
                work_directory: current_dir.keep(),
                variant_configuration: None,
                editable: false,
            })
            .await
            .unwrap();

        assert_eq!(
            result.packages[0].name.as_normalized(),
            "boltons-with-extra"
        );
    }

    const FAKE_RECIPE: &str = r#"
    package:
      name: foobar
      version: 0.1.0
    "#;

    async fn try_initialize(
        manifest_path: impl AsRef<Path>,
    ) -> miette::Result<RattlerBuildBackend> {
        RattlerBuildBackend::new(
            None,
            manifest_path.as_ref(),
            LoggingOutputHandler::default(),
            None,
            RattlerBuildBackendConfig::default(),
        )
    }

    #[tokio::test]
    async fn test_recipe_discovery() {
        let tmp = tempdir().unwrap();
        let recipe = tmp.path().join("recipe.yaml");
        std::fs::write(&recipe, FAKE_RECIPE).unwrap();
        assert_eq!(
            try_initialize(&tmp.path().join("pixi.toml"))
                .await
                .unwrap()
                .recipe_source
                .path,
            recipe
        );
        assert_eq!(
            try_initialize(&recipe).await.unwrap().recipe_source.path,
            recipe
        );

        let tmp = tempdir().unwrap();
        let recipe = tmp.path().join("recipe.yml");
        std::fs::write(&recipe, FAKE_RECIPE).unwrap();
        assert_eq!(
            try_initialize(&tmp.path().join("pixi.toml"))
                .await
                .unwrap()
                .recipe_source
                .path,
            recipe
        );
        assert_eq!(
            try_initialize(&recipe).await.unwrap().recipe_source.path,
            recipe
        );

        let tmp = tempdir().unwrap();
        let recipe_dir = tmp.path().join("recipe");
        let recipe = recipe_dir.join("recipe.yaml");
        std::fs::create_dir(recipe_dir).unwrap();
        std::fs::write(&recipe, FAKE_RECIPE).unwrap();
        assert_eq!(
            try_initialize(&tmp.path().join("pixi.toml"))
                .await
                .unwrap()
                .recipe_source
                .path,
            recipe
        );

        let tmp = tempdir().unwrap();
        let recipe_dir = tmp.path().join("recipe");
        let recipe = recipe_dir.join("recipe.yml");
        std::fs::create_dir(recipe_dir).unwrap();
        std::fs::write(&recipe, FAKE_RECIPE).unwrap();
        assert_eq!(
            try_initialize(&tmp.path().join("pixi.toml"))
                .await
                .unwrap()
                .recipe_source
                .path,
            recipe
        );
    }

    #[test]
    fn test_relative_path_joined() {
        use std::path::Path;
        // Simple case
        let base = Path::new("/foo/bar");
        let input = Path::new("/foo/bar/baz/qux.txt");
        assert_eq!(
            super::build_relative_glob(base, input).unwrap(),
            "baz/qux.txt"
        );
        // Same path
        let base = Path::new("/foo/bar");
        let input = Path::new("/foo/bar");
        assert_eq!(super::build_relative_glob(base, input).unwrap(), "");
        // Input not under base
        let base = Path::new("/foo/bar");
        let input = Path::new("/foo/other");
        assert_eq!(super::build_relative_glob(base, input).unwrap(), "../other");
        // Relative paths
        let base = Path::new("foo/bar");
        let input = Path::new("foo/bar/baz");
        assert_eq!(super::build_relative_glob(base, input).unwrap(), "baz");
    }

    #[test]
    #[cfg(windows)]
    fn test_relative_path_joined_windows() {
        use std::path::Path;
        let base = Path::new(r"C:\foo\bar");
        let input = Path::new(r"C:\foo\bar\baz\qux.txt");
        assert_eq!(
            super::build_relative_glob(base, input).unwrap(),
            "baz/qux.txt"
        );
        let base = Path::new(r"C:\foo\bar");
        let input = Path::new(r"C:\foo\bar");
        assert_eq!(super::build_relative_glob(base, input).unwrap(), "");
        let base = Path::new(r"C:\foo\bar");
        let input = Path::new(r"C:\foo\other");
        assert_eq!(super::build_relative_glob(base, input).unwrap(), "../other");
    }

    #[test]
    fn test_build_input_globs_with_tempdirs() {
        use std::fs;

        use tempfile::tempdir;

        // Create a temp directory to act as the base
        let base_dir = tempdir().unwrap();
        let base_path = base_dir.path();

        // Case 1: source is a file in the base dir
        let recipe_path = base_path.join("recipe.yaml");
        fs::write(&recipe_path, "fake").unwrap();
        let globs = super::build_input_globs(base_path, &recipe_path, None, Vec::new()).unwrap();
        assert_eq!(globs, BTreeSet::from([String::from("*/**")]));

        // Case 2: source is a directory, with a file and a dir as package sources
        let pkg_dir = base_path.join("pkg");
        let pkg_file = pkg_dir.join("file.txt");
        let pkg_subdir = pkg_dir.join("dir");
        fs::create_dir_all(&pkg_subdir).unwrap();
        fs::write(&pkg_file, "fake").unwrap();
        let globs = super::build_input_globs(
            base_path,
            base_path,
            Some(vec![pkg_file.clone(), pkg_subdir.clone()]),
            Vec::new(),
        )
        .unwrap();
        assert_eq!(
            globs,
            BTreeSet::from([
                String::from("*/**"),
                String::from("pkg/file.txt"),
                String::from("pkg/dir/**")
            ])
        );
    }

    #[test]
    fn test_build_input_globs_two_folders_in_tempdir() {
        use std::fs;

        use tempfile::tempdir;

        // Create a temp directory
        let temp = tempdir().unwrap();
        let temp_path = temp.path();

        // Create two folders: source_dir and package_source_dir
        let source_dir = temp_path.join("source");
        let package_source_dir = temp_path.join("pkgsrc");
        fs::create_dir_all(&source_dir).unwrap();
        fs::create_dir_all(&package_source_dir).unwrap();

        // Call build_input_globs with source_dir as source, and package_source_dir as
        // package source
        let globs = super::build_input_globs(
            temp_path,
            &source_dir,
            Some(vec![package_source_dir.clone()]),
            Vec::new(),
        )
        .unwrap();
        assert_eq!(
            globs,
            BTreeSet::from([String::from("source/**"), String::from("pkgsrc/**")])
        );
    }

    #[test]
    fn test_build_input_globs_relative_source() {
        use std::{fs, path::PathBuf};

        use tempfile::tempdir;

        // Create a temp directory to act as the base
        let base_dir = tempdir().unwrap();
        let base_path = base_dir.path();

        // Case: source is a directory, package_sources contains a relative path
        let rel_dir = PathBuf::from("rel_folder");
        let abs_rel_dir = base_path.join(&rel_dir);
        fs::create_dir_all(&abs_rel_dir).unwrap();

        // Call build_input_globs with base_path as source, and rel_dir as package
        // source (relative)
        let globs = super::build_input_globs(
            base_path,
            base_path,
            Some(vec![rel_dir.clone()]),
            Vec::new(),
        )
        .unwrap();
        // The relative path from base_path to rel_dir should be "rel_folder/**"
        assert_eq!(
            globs,
            BTreeSet::from_iter(
                ["*/**", "rel_folder/**"]
                    .into_iter()
                    .map(ToString::to_string)
            )
        );
    }

    #[test]
    fn test_get_metadata_input_globs() {
        use std::path::PathBuf;
        // Case: file with name
        let manifest_root = PathBuf::from("/foo/bar");
        let path = PathBuf::from("/foo/bar/recipe.yaml");
        let globs = super::get_metadata_input_globs(&manifest_root, &path).unwrap();
        assert_eq!(globs, BTreeSet::from([String::from("recipe.yaml")]));
        // Case: file with no name (root)
        let manifest_root = PathBuf::from("/");
        let path = PathBuf::from("/");
        let globs = super::get_metadata_input_globs(&manifest_root, &path).unwrap();
        assert_eq!(globs, BTreeSet::from([String::from("*/**")]));
        // Case: file with .yml extension
        let manifest_root = PathBuf::from("/foo/bar");
        let path = PathBuf::from("/foo/bar/recipe.yml");
        let globs = super::get_metadata_input_globs(&manifest_root, &path).unwrap();
        assert_eq!(globs, BTreeSet::from([String::from("recipe.yml")]));
        // Case: file in subdir
        let manifest_root = PathBuf::from("/foo");
        let path = PathBuf::from("/foo/bar/recipe.yaml");
        let globs = super::get_metadata_input_globs(&manifest_root, &path).unwrap();
        assert_eq!(globs, BTreeSet::from([String::from("bar/recipe.yaml")]));
    }

    #[test]
    fn test_build_input_globs_includes_extra_globs() {
        use std::fs;

        use tempfile::tempdir;

        // Create a temp directory to act as the base
        let base_dir = tempdir().unwrap();
        let base_path = base_dir.path();

        // Create a recipe file
        let recipe_path = base_path.join("recipe.yaml");
        fs::write(&recipe_path, "fake").unwrap();

        // Test with extra globs
        let extra_globs = vec!["custom/*.txt".to_string(), "extra/**/*.py".to_string()];
        let globs =
            super::build_input_globs(base_path, &recipe_path, None, extra_globs.clone()).unwrap();

        // Verify that all extra globs are included in the result
        for extra_glob in &extra_globs {
            assert!(
                globs.contains(extra_glob),
                "Result should contain extra glob: {}",
                extra_glob
            );
        }

        // Verify that the basic manifest glob is still present
        assert!(globs.contains("*/**"));
    }
}<|MERGE_RESOLUTION|>--- conflicted
+++ resolved
@@ -581,13 +581,9 @@
                     run_build(
                         output_with_build_string,
                         tool_config,
-<<<<<<< HEAD
-                        WorkingDirectoryBehavior::Preserve,
-=======
                         // WorkingDirectoryBehavior::Preserve is blocked by
                         // https://github.com/prefix-dev/rattler-build/issues/1825
                         WorkingDirectoryBehavior::Cleanup,
->>>>>>> b2c36834
                     )
                     .await
                 })
@@ -735,13 +731,9 @@
         };
 
         let (output, output_path) =
-<<<<<<< HEAD
-            run_build(output, &tool_config, WorkingDirectoryBehavior::Preserve).await?;
-=======
             // WorkingDirectoryBehavior::Preserve is blocked by
             // https://github.com/prefix-dev/rattler-build/issues/1825
             run_build(output, &tool_config, WorkingDirectoryBehavior::Cleanup).await?;
->>>>>>> b2c36834
 
         Ok(CondaBuildV1Result {
             output_file: output_path,
