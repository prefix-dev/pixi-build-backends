--- conflicted
+++ resolved
@@ -581,11 +581,7 @@
                     run_build(
                         output_with_build_string,
                         tool_config,
-<<<<<<< HEAD
                         WorkingDirectoryBehavior::Preserve,
-=======
-                        WorkingDirectoryBehavior::Cleanup,
->>>>>>> 8732e205
                     )
                     .await
                 })
@@ -733,11 +729,7 @@
         };
 
         let (output, output_path) =
-<<<<<<< HEAD
             run_build(output, &tool_config, WorkingDirectoryBehavior::Preserve).await?;
-=======
-            run_build(output, &tool_config, WorkingDirectoryBehavior::Cleanup).await?;
->>>>>>> 8732e205
 
         Ok(CondaBuildV1Result {
             output_file: output_path,
