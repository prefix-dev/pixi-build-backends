<<<<<<< HEAD
use std::path::PathBuf;
=======
use indexmap::IndexMap;
>>>>>>> b23df525

use serde::Deserialize;

#[derive(Debug, Default, Deserialize)]
#[serde(rename_all = "kebab-case")]
pub struct RustBackendConfig {
    /// Extra args to pass for cargo
    pub extra_args: Vec<String>,
<<<<<<< HEAD
    /// If set, internal state will be logged as files in that directory
    pub debug_dir: Option<PathBuf>,
=======

    /// Environment Variables
    pub env: IndexMap<String, String>,
>>>>>>> b23df525
}<|MERGE_RESOLUTION|>--- conflicted
+++ resolved
@@ -1,8 +1,5 @@
-<<<<<<< HEAD
+use indexmap::IndexMap;
 use std::path::PathBuf;
-=======
-use indexmap::IndexMap;
->>>>>>> b23df525
 
 use serde::Deserialize;
 
@@ -11,12 +8,8 @@
 pub struct RustBackendConfig {
     /// Extra args to pass for cargo
     pub extra_args: Vec<String>,
-<<<<<<< HEAD
+    /// Environment Variables
+    pub env: IndexMap<String, String>,
     /// If set, internal state will be logged as files in that directory
     pub debug_dir: Option<PathBuf>,
-=======
-
-    /// Environment Variables
-    pub env: IndexMap<String, String>,
->>>>>>> b23df525
 }