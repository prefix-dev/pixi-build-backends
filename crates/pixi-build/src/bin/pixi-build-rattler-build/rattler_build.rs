use std::{
    ffi::OsStr,
    path::{Path, PathBuf},
};

use fs_err as fs;
use miette::IntoDiagnostic;
<<<<<<< HEAD
use pixi_build_backend::{
    protocol::{Protocol, ProtocolFactory},
    source::Source,
    tools::RattlerBuild,
    utils::TemporaryRenderedRecipe,
};
use pixi_build_types::{
    procedures::{
        conda_build::{CondaBuildParams, CondaBuildResult, CondaBuiltPackage},
        conda_metadata::{CondaMetadataParams, CondaMetadataResult},
        initialize::{InitializeParams, InitializeResult},
        negotiate_capabilities::{NegotiateCapabilitiesParams, NegotiateCapabilitiesResult},
    },
    BackendCapabilities, CondaPackageMetadata, FrontendCapabilities,
};
use rattler_build::{
    build::run_build,
    console_utils::LoggingOutputHandler,
    hash::HashInfo,
    metadata::PlatformWithVirtualPackages,
    recipe::{parser::BuildString, Jinja},
    render::resolved_dependencies::DependencyInfo,
    selectors::SelectorConfig,
    tool_configuration::Configuration,
};
use rattler_conda_types::{ChannelConfig, MatchSpec, Platform};
use rattler_virtual_packages::VirtualPackageOverrides;
use reqwest::Url;
=======
use pixi_build_types::{BackendCapabilities, FrontendCapabilities};
use rattler_build::console_utils::LoggingOutputHandler;
>>>>>>> 9373b831

pub struct RattlerBuildBackend {
    pub(crate) logging_output_handler: LoggingOutputHandler,
    /// In case of rattler-build, manifest is the raw recipe
    /// We need to apply later the selectors to get the final recipe
<<<<<<< HEAD
    recipe_source: Source,
    cache_dir: Option<PathBuf>,
=======
    pub(crate) raw_recipe: String,
    pub(crate) recipe_path: PathBuf,
    pub(crate) cache_dir: Option<PathBuf>,
>>>>>>> 9373b831
}

impl RattlerBuildBackend {
    /// Returns a new instance of [`RattlerBuildBackend`] by reading the
    /// manifest at the given path.
    pub fn new(
        manifest_path: &Path,
        logging_output_handler: LoggingOutputHandler,
        cache_dir: Option<PathBuf>,
    ) -> miette::Result<Self> {
        // Locate the recipe
        let manifest_file_name = manifest_path.file_name().and_then(OsStr::to_str);
        let recipe_path = match manifest_file_name {
            Some("recipe.yaml") | Some("recipe.yml") => manifest_path.to_path_buf(),
            _ => {
                // The manifest is not a recipe, so we need to find the recipe.yaml file.
                let recipe_path = manifest_path.parent().and_then(|manifest_dir| {
                    [
                        "recipe.yaml",
                        "recipe.yml",
                        "recipe/recipe.yaml",
                        "recipe/recipe.yml",
                    ]
                    .into_iter()
                    .find_map(|relative_path| {
                        let recipe_path = manifest_dir.join(relative_path);
                        recipe_path.is_file().then_some(recipe_path)
                    })
                });

                recipe_path.ok_or_else(|| miette::miette!("Could not find a recipe.yaml in the source directory to use as the recipe manifest."))?
            }
        };

        // Load the manifest from the source directory
        let manifest_root = manifest_path.parent().expect("manifest must have a root");
        let recipe_source =
            Source::from_rooted_path(manifest_root, recipe_path).into_diagnostic()?;

        Ok(Self {
            recipe_source,
            logging_output_handler,
            cache_dir,
        })
    }

    /// Returns the capabilities of this backend based on the capabilities of
    /// the frontend.
    pub fn capabilities(_frontend_capabilities: &FrontendCapabilities) -> BackendCapabilities {
        BackendCapabilities {
            provides_conda_metadata: Some(true),
            provides_conda_build: Some(true),
            highest_supported_project_model: None,
        }
    }
<<<<<<< HEAD
}

#[async_trait::async_trait]
impl Protocol for RattlerBuildBackend {
    async fn get_conda_metadata(
        &self,
        params: CondaMetadataParams,
    ) -> miette::Result<CondaMetadataResult> {
        // Create the work directory if it does not exist
        fs::create_dir_all(&params.work_directory).into_diagnostic()?;

        let host_platform = params
            .host_platform
            .as_ref()
            .map(|p| p.platform)
            .unwrap_or(Platform::current());

        let build_platform = params
            .build_platform
            .as_ref()
            .map(|p| p.platform)
            .unwrap_or(Platform::current());

        let selector_config = RattlerBuild::selector_config_from(&params);

        let rattler_build_tool = RattlerBuild::new(
            self.recipe_source.clone(),
            selector_config,
            params.work_directory.clone(),
        );

        let channel_config = ChannelConfig {
            channel_alias: params.channel_configuration.base_url,
            root_dir: self
                .recipe_source
                .path
                .parent()
                .expect("should have parent")
                .to_path_buf(),
        };

        let channels = params
            .channel_base_urls
            .unwrap_or_else(|| vec![Url::from_str("https://prefix.dev/conda-forge").unwrap()]);

        let discovered_outputs =
            rattler_build_tool.discover_outputs(&params.variant_configuration)?;

        let host_vpkgs = params
            .host_platform
            .as_ref()
            .map(|p| p.virtual_packages.clone())
            .unwrap_or_default();

        let host_vpkgs = RattlerBuild::detect_virtual_packages(host_vpkgs)?;

        let build_vpkgs = params
            .build_platform
            .as_ref()
            .map(|p| p.virtual_packages.clone())
            .unwrap_or_default();

        let build_vpkgs = RattlerBuild::detect_virtual_packages(build_vpkgs)?;

        let outputs = rattler_build_tool.get_outputs(
            &discovered_outputs,
            channels,
            build_vpkgs,
            host_vpkgs,
            host_platform,
            build_platform,
        )?;

        let tool_config = Configuration::builder()
            .with_opt_cache_dir(self.cache_dir.clone())
            .with_logging_output_handler(self.logging_output_handler.clone())
            .with_channel_config(channel_config.clone())
            .with_testing(false)
            .with_keep_build(true)
            .finish();

        let mut solved_packages = vec![];

        eprintln!("before outputs ");

        for output in outputs {
            let temp_recipe = TemporaryRenderedRecipe::from_output(&output)?;
            let tool_config = &tool_config;
            let output = temp_recipe
                .within_context_async(move || async move {
                    output
                        .resolve_dependencies(tool_config)
                        .await
                        .into_diagnostic()
                })
                .await?;

            let finalized_deps = &output
                .finalized_dependencies
                .as_ref()
                .expect("dependencies should be resolved at this point")
                .run;

            let selector_config = output.build_configuration.selector_config();

            let jinja = Jinja::new(selector_config.clone()).with_context(&output.recipe.context);

            let hash = HashInfo::from_variant(output.variant(), output.recipe.build().noarch());
            let build_string = output.recipe.build().string().resolve(
                &hash,
                output.recipe.build().number(),
                &jinja,
            );

            let conda = CondaPackageMetadata {
                name: output.name().clone(),
                version: output.version().clone().into(),
                build: build_string.to_string(),
                build_number: output.recipe.build.number,
                subdir: output.build_configuration.target_platform,
                depends: finalized_deps
                    .depends
                    .iter()
                    .map(DependencyInfo::spec)
                    .map(MatchSpec::to_string)
                    .collect(),
                constraints: finalized_deps
                    .constraints
                    .iter()
                    .map(DependencyInfo::spec)
                    .map(MatchSpec::to_string)
                    .collect(),
                license: output.recipe.about.license.map(|l| l.to_string()),
                license_family: output.recipe.about.license_family,
                noarch: output.recipe.build.noarch,
            };
            solved_packages.push(conda);
        }

        Ok(CondaMetadataResult {
            packages: solved_packages,
            input_globs: None,
        })
    }

    async fn build_conda(&self, params: CondaBuildParams) -> miette::Result<CondaBuildResult> {
        // Create the work directory if it does not exist
        fs::create_dir_all(&params.work_directory).into_diagnostic()?;

        let host_platform = params
            .host_platform
            .as_ref()
            .map(|p| p.platform)
            .unwrap_or(Platform::current());

        let build_platform = Platform::current();

        let selector_config = SelectorConfig {
            target_platform: build_platform,
            host_platform,
            build_platform,
            hash: None,
            variant: Default::default(),
            experimental: true,
            allow_undefined: false,
        };

        let host_vpkgs = params
            .host_platform
            .as_ref()
            .map(|p| p.virtual_packages.clone())
            .unwrap_or_default();

        let host_vpkgs = match host_vpkgs {
            Some(vpkgs) => vpkgs,
            None => {
                PlatformWithVirtualPackages::detect(&VirtualPackageOverrides::from_env())
                    .into_diagnostic()?
                    .virtual_packages
            }
        };

        let build_vpkgs = params
            .build_platform_virtual_packages
            .clone()
            .unwrap_or_default();

        let channel_config = ChannelConfig {
            channel_alias: params.channel_configuration.base_url,
            root_dir: self
                .recipe_source
                .path
                .parent()
                .expect("should have parent")
                .to_path_buf(),
        };

        let channels = params
            .channel_base_urls
            .unwrap_or_else(|| vec![Url::from_str("https://prefix.dev/conda-forge").unwrap()]);

        let rattler_build_tool = RattlerBuild::new(
            self.recipe_source.clone(),
            selector_config,
            params.work_directory.clone(),
        );

        let discovered_outputs =
            rattler_build_tool.discover_outputs(&params.variant_configuration)?;

        let outputs = rattler_build_tool.get_outputs(
            &discovered_outputs,
            channels,
            build_vpkgs,
            host_vpkgs,
            host_platform,
            build_platform,
        )?;

        let mut built = vec![];

        let tool_config = Configuration::builder()
            .with_opt_cache_dir(self.cache_dir.clone())
            .with_logging_output_handler(self.logging_output_handler.clone())
            .with_channel_config(channel_config.clone())
            .with_testing(false)
            .with_keep_build(true)
            .finish();

        eprintln!("before outputs ");
        for output in outputs {
            let temp_recipe = TemporaryRenderedRecipe::from_output(&output)?;

            let tool_config = &tool_config;

            let mut output_with_build_string = output.clone();

            let selector_config = output.build_configuration.selector_config();

            let jinja = Jinja::new(selector_config.clone()).with_context(&output.recipe.context);

            let hash = HashInfo::from_variant(output.variant(), output.recipe.build().noarch());
            let build_string = output.recipe.build().string().resolve(
                &hash,
                output.recipe.build().number(),
                &jinja,
            );
            output_with_build_string.recipe.build.string =
                BuildString::Resolved(build_string.to_string());

            let (output, build_path) = temp_recipe
                .within_context_async(move || async move {
                    run_build(output_with_build_string, tool_config).await
                })
                .await?;

            built.push(CondaBuiltPackage {
                output_file: build_path,
                input_globs: Vec::from([self.recipe_source.name.clone()]),
                name: output.name().as_normalized().to_string(),
                version: output.version().to_string(),
                build: build_string.to_string(),
                subdir: output.target_platform().to_string(),
            });
        }
        Ok(CondaBuildResult { packages: built })
    }
}
pub struct RattlerBuildBackendFactory {
    logging_output_handler: LoggingOutputHandler,
}

#[async_trait::async_trait]
impl ProtocolFactory for RattlerBuildBackendFactory {
    type Protocol = RattlerBuildBackend;

    async fn initialize(
        &self,
        params: InitializeParams,
    ) -> miette::Result<(Self::Protocol, InitializeResult)> {
        let instance = RattlerBuildBackend::new(
            params.manifest_path.as_path(),
            self.logging_output_handler.clone(),
            params.cache_directory,
        )?;

        Ok((instance, InitializeResult {}))
    }

    async fn negotiate_capabilities(
        params: NegotiateCapabilitiesParams,
    ) -> miette::Result<NegotiateCapabilitiesResult> {
        Ok(NegotiateCapabilitiesResult {
            capabilities: Self::Protocol::capabilities(&params.capabilities),
        })
    }
}

#[cfg(test)]
mod tests {
    use std::{
        path::{Path, PathBuf},
        str::FromStr,
    };

    use pixi_build_backend::protocol::{Protocol, ProtocolFactory};
    use pixi_build_types::{
        procedures::{
            conda_build::CondaBuildParams, conda_metadata::CondaMetadataParams,
            initialize::InitializeParams,
        },
        ChannelConfiguration,
    };
    use rattler_build::console_utils::LoggingOutputHandler;
    use tempfile::tempdir;
    use url::Url;

    use crate::rattler_build::RattlerBuildBackend;

    #[tokio::test]
    async fn test_get_conda_metadata() {
        // get cargo manifest dir
        let manifest_dir = PathBuf::from(env!("CARGO_MANIFEST_DIR"));
        let recipe = manifest_dir.join("../../recipe/recipe.yaml");

        let factory = RattlerBuildBackend::factory(LoggingOutputHandler::default())
            .initialize(InitializeParams {
                manifest_path: recipe,
                project_model: None,
                configuration: None,
                cache_directory: None,
            })
            .await
            .unwrap();

        let current_dir = std::env::current_dir().unwrap();

        let result = factory
            .0
            .get_conda_metadata(CondaMetadataParams {
                host_platform: None,
                build_platform: None,
                channel_configuration: ChannelConfiguration {
                    base_url: Url::from_str("https://prefix.dev").unwrap(),
                },
                channel_base_urls: None,
                work_directory: current_dir,
                variant_configuration: None,
            })
            .await
            .unwrap();

        assert_eq!(result.packages.len(), 3);
    }

    #[tokio::test]
    async fn test_conda_build() {
        // get cargo manifest dir
        let manifest_dir = PathBuf::from(env!("CARGO_MANIFEST_DIR"));
        let recipe = manifest_dir.join("../../tests/recipe/boltons/recipe.yaml");

        let factory = RattlerBuildBackend::factory(LoggingOutputHandler::default())
            .initialize(InitializeParams {
                manifest_path: recipe,
                project_model: None,
                configuration: None,
                cache_directory: None,
            })
            .await
            .unwrap();

        let current_dir = tempdir().unwrap();

        let result = factory
            .0
            .build_conda(CondaBuildParams {
                build_platform_virtual_packages: None,
                host_platform: None,
                channel_base_urls: None,
                channel_configuration: ChannelConfiguration {
                    base_url: Url::from_str("https://prefix.dev").unwrap(),
                },
                outputs: None,
                work_directory: current_dir.into_path(),
                variant_configuration: None,
                editable: false,
            })
            .await
            .unwrap();

        assert_eq!(result.packages[0].name, "boltons-with-extra");
    }

    const FAKE_RECIPE: &str = r#"
    package:
      name: foobar
      version: 0.1.0
    "#;

    async fn try_initialize(
        manifest_path: impl AsRef<Path>,
    ) -> miette::Result<RattlerBuildBackend> {
        RattlerBuildBackend::factory(LoggingOutputHandler::default())
            .initialize(InitializeParams {
                project_model: None,
                manifest_path: manifest_path.as_ref().to_path_buf(),
                configuration: None,
                cache_directory: None,
            })
            .await
            .map(|e| e.0)
    }

    #[tokio::test]
    async fn test_recipe_discovery() {
        let tmp = tempdir().unwrap();
        let recipe = tmp.path().join("recipe.yaml");
        std::fs::write(&recipe, FAKE_RECIPE).unwrap();
        assert_eq!(
            try_initialize(&tmp.path().join("pixi.toml"))
                .await
                .unwrap()
                .recipe_source
                .path,
            recipe
        );
        assert_eq!(
            try_initialize(&recipe).await.unwrap().recipe_source.path,
            recipe
        );

        let tmp = tempdir().unwrap();
        let recipe = tmp.path().join("recipe.yml");
        std::fs::write(&recipe, FAKE_RECIPE).unwrap();
        assert_eq!(
            try_initialize(&tmp.path().join("pixi.toml"))
                .await
                .unwrap()
                .recipe_source
                .path,
            recipe
        );
        assert_eq!(
            try_initialize(&recipe).await.unwrap().recipe_source.path,
            recipe
        );

        let tmp = tempdir().unwrap();
        let recipe_dir = tmp.path().join("recipe");
        let recipe = recipe_dir.join("recipe.yaml");
        std::fs::create_dir(recipe_dir).unwrap();
        std::fs::write(&recipe, FAKE_RECIPE).unwrap();
        assert_eq!(
            try_initialize(&tmp.path().join("pixi.toml"))
                .await
                .unwrap()
                .recipe_source
                .path,
            recipe
        );

        let tmp = tempdir().unwrap();
        let recipe_dir = tmp.path().join("recipe");
        let recipe = recipe_dir.join("recipe.yml");
        std::fs::create_dir(recipe_dir).unwrap();
        std::fs::write(&recipe, FAKE_RECIPE).unwrap();
        assert_eq!(
            try_initialize(&tmp.path().join("pixi.toml"))
                .await
                .unwrap()
                .recipe_source
                .path,
            recipe
        );
    }
=======
>>>>>>> 9373b831
}<|MERGE_RESOLUTION|>--- conflicted
+++ resolved
@@ -3,54 +3,17 @@
     path::{Path, PathBuf},
 };
 
-use fs_err as fs;
 use miette::IntoDiagnostic;
-<<<<<<< HEAD
-use pixi_build_backend::{
-    protocol::{Protocol, ProtocolFactory},
-    source::Source,
-    tools::RattlerBuild,
-    utils::TemporaryRenderedRecipe,
-};
-use pixi_build_types::{
-    procedures::{
-        conda_build::{CondaBuildParams, CondaBuildResult, CondaBuiltPackage},
-        conda_metadata::{CondaMetadataParams, CondaMetadataResult},
-        initialize::{InitializeParams, InitializeResult},
-        negotiate_capabilities::{NegotiateCapabilitiesParams, NegotiateCapabilitiesResult},
-    },
-    BackendCapabilities, CondaPackageMetadata, FrontendCapabilities,
-};
-use rattler_build::{
-    build::run_build,
-    console_utils::LoggingOutputHandler,
-    hash::HashInfo,
-    metadata::PlatformWithVirtualPackages,
-    recipe::{parser::BuildString, Jinja},
-    render::resolved_dependencies::DependencyInfo,
-    selectors::SelectorConfig,
-    tool_configuration::Configuration,
-};
-use rattler_conda_types::{ChannelConfig, MatchSpec, Platform};
-use rattler_virtual_packages::VirtualPackageOverrides;
-use reqwest::Url;
-=======
 use pixi_build_types::{BackendCapabilities, FrontendCapabilities};
 use rattler_build::console_utils::LoggingOutputHandler;
->>>>>>> 9373b831
+use pixi_build_backend::source::Source;
 
 pub struct RattlerBuildBackend {
     pub(crate) logging_output_handler: LoggingOutputHandler,
     /// In case of rattler-build, manifest is the raw recipe
     /// We need to apply later the selectors to get the final recipe
-<<<<<<< HEAD
-    recipe_source: Source,
-    cache_dir: Option<PathBuf>,
-=======
-    pub(crate) raw_recipe: String,
-    pub(crate) recipe_path: PathBuf,
+    pub(crate) recipe_source: Source,
     pub(crate) cache_dir: Option<PathBuf>,
->>>>>>> 9373b831
 }
 
 impl RattlerBuildBackend {
@@ -106,482 +69,4 @@
             highest_supported_project_model: None,
         }
     }
-<<<<<<< HEAD
-}
-
-#[async_trait::async_trait]
-impl Protocol for RattlerBuildBackend {
-    async fn get_conda_metadata(
-        &self,
-        params: CondaMetadataParams,
-    ) -> miette::Result<CondaMetadataResult> {
-        // Create the work directory if it does not exist
-        fs::create_dir_all(&params.work_directory).into_diagnostic()?;
-
-        let host_platform = params
-            .host_platform
-            .as_ref()
-            .map(|p| p.platform)
-            .unwrap_or(Platform::current());
-
-        let build_platform = params
-            .build_platform
-            .as_ref()
-            .map(|p| p.platform)
-            .unwrap_or(Platform::current());
-
-        let selector_config = RattlerBuild::selector_config_from(&params);
-
-        let rattler_build_tool = RattlerBuild::new(
-            self.recipe_source.clone(),
-            selector_config,
-            params.work_directory.clone(),
-        );
-
-        let channel_config = ChannelConfig {
-            channel_alias: params.channel_configuration.base_url,
-            root_dir: self
-                .recipe_source
-                .path
-                .parent()
-                .expect("should have parent")
-                .to_path_buf(),
-        };
-
-        let channels = params
-            .channel_base_urls
-            .unwrap_or_else(|| vec![Url::from_str("https://prefix.dev/conda-forge").unwrap()]);
-
-        let discovered_outputs =
-            rattler_build_tool.discover_outputs(&params.variant_configuration)?;
-
-        let host_vpkgs = params
-            .host_platform
-            .as_ref()
-            .map(|p| p.virtual_packages.clone())
-            .unwrap_or_default();
-
-        let host_vpkgs = RattlerBuild::detect_virtual_packages(host_vpkgs)?;
-
-        let build_vpkgs = params
-            .build_platform
-            .as_ref()
-            .map(|p| p.virtual_packages.clone())
-            .unwrap_or_default();
-
-        let build_vpkgs = RattlerBuild::detect_virtual_packages(build_vpkgs)?;
-
-        let outputs = rattler_build_tool.get_outputs(
-            &discovered_outputs,
-            channels,
-            build_vpkgs,
-            host_vpkgs,
-            host_platform,
-            build_platform,
-        )?;
-
-        let tool_config = Configuration::builder()
-            .with_opt_cache_dir(self.cache_dir.clone())
-            .with_logging_output_handler(self.logging_output_handler.clone())
-            .with_channel_config(channel_config.clone())
-            .with_testing(false)
-            .with_keep_build(true)
-            .finish();
-
-        let mut solved_packages = vec![];
-
-        eprintln!("before outputs ");
-
-        for output in outputs {
-            let temp_recipe = TemporaryRenderedRecipe::from_output(&output)?;
-            let tool_config = &tool_config;
-            let output = temp_recipe
-                .within_context_async(move || async move {
-                    output
-                        .resolve_dependencies(tool_config)
-                        .await
-                        .into_diagnostic()
-                })
-                .await?;
-
-            let finalized_deps = &output
-                .finalized_dependencies
-                .as_ref()
-                .expect("dependencies should be resolved at this point")
-                .run;
-
-            let selector_config = output.build_configuration.selector_config();
-
-            let jinja = Jinja::new(selector_config.clone()).with_context(&output.recipe.context);
-
-            let hash = HashInfo::from_variant(output.variant(), output.recipe.build().noarch());
-            let build_string = output.recipe.build().string().resolve(
-                &hash,
-                output.recipe.build().number(),
-                &jinja,
-            );
-
-            let conda = CondaPackageMetadata {
-                name: output.name().clone(),
-                version: output.version().clone().into(),
-                build: build_string.to_string(),
-                build_number: output.recipe.build.number,
-                subdir: output.build_configuration.target_platform,
-                depends: finalized_deps
-                    .depends
-                    .iter()
-                    .map(DependencyInfo::spec)
-                    .map(MatchSpec::to_string)
-                    .collect(),
-                constraints: finalized_deps
-                    .constraints
-                    .iter()
-                    .map(DependencyInfo::spec)
-                    .map(MatchSpec::to_string)
-                    .collect(),
-                license: output.recipe.about.license.map(|l| l.to_string()),
-                license_family: output.recipe.about.license_family,
-                noarch: output.recipe.build.noarch,
-            };
-            solved_packages.push(conda);
-        }
-
-        Ok(CondaMetadataResult {
-            packages: solved_packages,
-            input_globs: None,
-        })
-    }
-
-    async fn build_conda(&self, params: CondaBuildParams) -> miette::Result<CondaBuildResult> {
-        // Create the work directory if it does not exist
-        fs::create_dir_all(&params.work_directory).into_diagnostic()?;
-
-        let host_platform = params
-            .host_platform
-            .as_ref()
-            .map(|p| p.platform)
-            .unwrap_or(Platform::current());
-
-        let build_platform = Platform::current();
-
-        let selector_config = SelectorConfig {
-            target_platform: build_platform,
-            host_platform,
-            build_platform,
-            hash: None,
-            variant: Default::default(),
-            experimental: true,
-            allow_undefined: false,
-        };
-
-        let host_vpkgs = params
-            .host_platform
-            .as_ref()
-            .map(|p| p.virtual_packages.clone())
-            .unwrap_or_default();
-
-        let host_vpkgs = match host_vpkgs {
-            Some(vpkgs) => vpkgs,
-            None => {
-                PlatformWithVirtualPackages::detect(&VirtualPackageOverrides::from_env())
-                    .into_diagnostic()?
-                    .virtual_packages
-            }
-        };
-
-        let build_vpkgs = params
-            .build_platform_virtual_packages
-            .clone()
-            .unwrap_or_default();
-
-        let channel_config = ChannelConfig {
-            channel_alias: params.channel_configuration.base_url,
-            root_dir: self
-                .recipe_source
-                .path
-                .parent()
-                .expect("should have parent")
-                .to_path_buf(),
-        };
-
-        let channels = params
-            .channel_base_urls
-            .unwrap_or_else(|| vec![Url::from_str("https://prefix.dev/conda-forge").unwrap()]);
-
-        let rattler_build_tool = RattlerBuild::new(
-            self.recipe_source.clone(),
-            selector_config,
-            params.work_directory.clone(),
-        );
-
-        let discovered_outputs =
-            rattler_build_tool.discover_outputs(&params.variant_configuration)?;
-
-        let outputs = rattler_build_tool.get_outputs(
-            &discovered_outputs,
-            channels,
-            build_vpkgs,
-            host_vpkgs,
-            host_platform,
-            build_platform,
-        )?;
-
-        let mut built = vec![];
-
-        let tool_config = Configuration::builder()
-            .with_opt_cache_dir(self.cache_dir.clone())
-            .with_logging_output_handler(self.logging_output_handler.clone())
-            .with_channel_config(channel_config.clone())
-            .with_testing(false)
-            .with_keep_build(true)
-            .finish();
-
-        eprintln!("before outputs ");
-        for output in outputs {
-            let temp_recipe = TemporaryRenderedRecipe::from_output(&output)?;
-
-            let tool_config = &tool_config;
-
-            let mut output_with_build_string = output.clone();
-
-            let selector_config = output.build_configuration.selector_config();
-
-            let jinja = Jinja::new(selector_config.clone()).with_context(&output.recipe.context);
-
-            let hash = HashInfo::from_variant(output.variant(), output.recipe.build().noarch());
-            let build_string = output.recipe.build().string().resolve(
-                &hash,
-                output.recipe.build().number(),
-                &jinja,
-            );
-            output_with_build_string.recipe.build.string =
-                BuildString::Resolved(build_string.to_string());
-
-            let (output, build_path) = temp_recipe
-                .within_context_async(move || async move {
-                    run_build(output_with_build_string, tool_config).await
-                })
-                .await?;
-
-            built.push(CondaBuiltPackage {
-                output_file: build_path,
-                input_globs: Vec::from([self.recipe_source.name.clone()]),
-                name: output.name().as_normalized().to_string(),
-                version: output.version().to_string(),
-                build: build_string.to_string(),
-                subdir: output.target_platform().to_string(),
-            });
-        }
-        Ok(CondaBuildResult { packages: built })
-    }
-}
-pub struct RattlerBuildBackendFactory {
-    logging_output_handler: LoggingOutputHandler,
-}
-
-#[async_trait::async_trait]
-impl ProtocolFactory for RattlerBuildBackendFactory {
-    type Protocol = RattlerBuildBackend;
-
-    async fn initialize(
-        &self,
-        params: InitializeParams,
-    ) -> miette::Result<(Self::Protocol, InitializeResult)> {
-        let instance = RattlerBuildBackend::new(
-            params.manifest_path.as_path(),
-            self.logging_output_handler.clone(),
-            params.cache_directory,
-        )?;
-
-        Ok((instance, InitializeResult {}))
-    }
-
-    async fn negotiate_capabilities(
-        params: NegotiateCapabilitiesParams,
-    ) -> miette::Result<NegotiateCapabilitiesResult> {
-        Ok(NegotiateCapabilitiesResult {
-            capabilities: Self::Protocol::capabilities(&params.capabilities),
-        })
-    }
-}
-
-#[cfg(test)]
-mod tests {
-    use std::{
-        path::{Path, PathBuf},
-        str::FromStr,
-    };
-
-    use pixi_build_backend::protocol::{Protocol, ProtocolFactory};
-    use pixi_build_types::{
-        procedures::{
-            conda_build::CondaBuildParams, conda_metadata::CondaMetadataParams,
-            initialize::InitializeParams,
-        },
-        ChannelConfiguration,
-    };
-    use rattler_build::console_utils::LoggingOutputHandler;
-    use tempfile::tempdir;
-    use url::Url;
-
-    use crate::rattler_build::RattlerBuildBackend;
-
-    #[tokio::test]
-    async fn test_get_conda_metadata() {
-        // get cargo manifest dir
-        let manifest_dir = PathBuf::from(env!("CARGO_MANIFEST_DIR"));
-        let recipe = manifest_dir.join("../../recipe/recipe.yaml");
-
-        let factory = RattlerBuildBackend::factory(LoggingOutputHandler::default())
-            .initialize(InitializeParams {
-                manifest_path: recipe,
-                project_model: None,
-                configuration: None,
-                cache_directory: None,
-            })
-            .await
-            .unwrap();
-
-        let current_dir = std::env::current_dir().unwrap();
-
-        let result = factory
-            .0
-            .get_conda_metadata(CondaMetadataParams {
-                host_platform: None,
-                build_platform: None,
-                channel_configuration: ChannelConfiguration {
-                    base_url: Url::from_str("https://prefix.dev").unwrap(),
-                },
-                channel_base_urls: None,
-                work_directory: current_dir,
-                variant_configuration: None,
-            })
-            .await
-            .unwrap();
-
-        assert_eq!(result.packages.len(), 3);
-    }
-
-    #[tokio::test]
-    async fn test_conda_build() {
-        // get cargo manifest dir
-        let manifest_dir = PathBuf::from(env!("CARGO_MANIFEST_DIR"));
-        let recipe = manifest_dir.join("../../tests/recipe/boltons/recipe.yaml");
-
-        let factory = RattlerBuildBackend::factory(LoggingOutputHandler::default())
-            .initialize(InitializeParams {
-                manifest_path: recipe,
-                project_model: None,
-                configuration: None,
-                cache_directory: None,
-            })
-            .await
-            .unwrap();
-
-        let current_dir = tempdir().unwrap();
-
-        let result = factory
-            .0
-            .build_conda(CondaBuildParams {
-                build_platform_virtual_packages: None,
-                host_platform: None,
-                channel_base_urls: None,
-                channel_configuration: ChannelConfiguration {
-                    base_url: Url::from_str("https://prefix.dev").unwrap(),
-                },
-                outputs: None,
-                work_directory: current_dir.into_path(),
-                variant_configuration: None,
-                editable: false,
-            })
-            .await
-            .unwrap();
-
-        assert_eq!(result.packages[0].name, "boltons-with-extra");
-    }
-
-    const FAKE_RECIPE: &str = r#"
-    package:
-      name: foobar
-      version: 0.1.0
-    "#;
-
-    async fn try_initialize(
-        manifest_path: impl AsRef<Path>,
-    ) -> miette::Result<RattlerBuildBackend> {
-        RattlerBuildBackend::factory(LoggingOutputHandler::default())
-            .initialize(InitializeParams {
-                project_model: None,
-                manifest_path: manifest_path.as_ref().to_path_buf(),
-                configuration: None,
-                cache_directory: None,
-            })
-            .await
-            .map(|e| e.0)
-    }
-
-    #[tokio::test]
-    async fn test_recipe_discovery() {
-        let tmp = tempdir().unwrap();
-        let recipe = tmp.path().join("recipe.yaml");
-        std::fs::write(&recipe, FAKE_RECIPE).unwrap();
-        assert_eq!(
-            try_initialize(&tmp.path().join("pixi.toml"))
-                .await
-                .unwrap()
-                .recipe_source
-                .path,
-            recipe
-        );
-        assert_eq!(
-            try_initialize(&recipe).await.unwrap().recipe_source.path,
-            recipe
-        );
-
-        let tmp = tempdir().unwrap();
-        let recipe = tmp.path().join("recipe.yml");
-        std::fs::write(&recipe, FAKE_RECIPE).unwrap();
-        assert_eq!(
-            try_initialize(&tmp.path().join("pixi.toml"))
-                .await
-                .unwrap()
-                .recipe_source
-                .path,
-            recipe
-        );
-        assert_eq!(
-            try_initialize(&recipe).await.unwrap().recipe_source.path,
-            recipe
-        );
-
-        let tmp = tempdir().unwrap();
-        let recipe_dir = tmp.path().join("recipe");
-        let recipe = recipe_dir.join("recipe.yaml");
-        std::fs::create_dir(recipe_dir).unwrap();
-        std::fs::write(&recipe, FAKE_RECIPE).unwrap();
-        assert_eq!(
-            try_initialize(&tmp.path().join("pixi.toml"))
-                .await
-                .unwrap()
-                .recipe_source
-                .path,
-            recipe
-        );
-
-        let tmp = tempdir().unwrap();
-        let recipe_dir = tmp.path().join("recipe");
-        let recipe = recipe_dir.join("recipe.yml");
-        std::fs::create_dir(recipe_dir).unwrap();
-        std::fs::write(&recipe, FAKE_RECIPE).unwrap();
-        assert_eq!(
-            try_initialize(&tmp.path().join("pixi.toml"))
-                .await
-                .unwrap()
-                .recipe_source
-                .path,
-            recipe
-        );
-    }
-=======
->>>>>>> 9373b831
 }