--- conflicted
+++ resolved
@@ -1,22 +1,11 @@
-<<<<<<< HEAD
-use ordermap::OrderMap;
-use pixi_build_types::TargetV1;
-use pixi_build_types::{PackageSpecV1, ProjectModelV1, TargetsV1};
-use rattler_conda_types::{MatchSpec, Version};
-=======
 use indexmap::IndexMap;
 use rattler_conda_types::{PackageName, Platform};
->>>>>>> fe71b2fd
 use serde::{Deserialize, Serialize};
 use std::fmt::{Debug, Display};
 use std::str::FromStr;
 
-<<<<<<< HEAD
-use crate::matchspec::SerializableMatchSpec;
-=======
 use crate::matchspec::{PackageDependency, SerializableMatchSpec};
 use crate::requirements::PackageSpecDependencies;
->>>>>>> fe71b2fd
 
 // Core enum for values that can be either concrete or templated
 #[derive(Debug, Clone, Serialize, Deserialize)]
@@ -260,7 +249,7 @@
 // Main recipe structure
 #[derive(Serialize, Deserialize, Default)]
 pub struct IntermediateRecipe {
-    pub context: OrderMap<String, Value<String>>,
+    pub context: IndexMap<String, Value<String>>,
     pub package: Package,
     pub source: ConditionalList<Source>,
     pub build: Build,
@@ -277,166 +266,6 @@
     pub run_constraints: Option<Vec<SerializableMatchSpec>>,
 }
 
-<<<<<<< HEAD
-impl IntermediateRecipe {
-    /// Creates a new IntermediateRecipe from a ProjectModelV1.
-    pub fn from_model(model: ProjectModelV1, manifest_root: PathBuf) -> Self {
-        let package = Package {
-            name: Value::Concrete(model.name),
-            version: Value::Concrete(
-                model
-                    .version
-                    .unwrap_or_else(|| Version::from_str("0.1.0").unwrap())
-                    .to_string(),
-            ),
-        };
-
-        let source = ConditionalList::from(vec![Item::Value(Value::Concrete(Source::path(
-            manifest_root.display().to_string(),
-        )))]);
-
-        let requirements = into_conditional_requirements(&model.targets.unwrap_or_default());
-
-        IntermediateRecipe {
-            context: Default::default(),
-            package,
-            source,
-            build: Build::default(),
-            requirements,
-            tests: Default::default(),
-            about: None,
-            extra: None,
-        }
-    }
-}
-
-pub(crate) fn package_specs_to_match_spec(
-    specs: OrderMap<String, PackageSpecV1>,
-) -> Vec<MatchSpec> {
-    specs
-        .into_iter()
-        .map(|(name, spec)| match spec {
-            PackageSpecV1::Binary(_binary_spec) => {
-                MatchSpec::from_str(name.as_str(), rattler_conda_types::ParseStrictness::Strict)
-                    .unwrap()
-            }
-            PackageSpecV1::Source(source_spec) => {
-                unimplemented!("Source dependencies not implemented yet: {:?}", source_spec)
-            }
-        })
-        .collect()
-}
-
-pub(crate) fn into_conditional_requirements(targets: &TargetsV1) -> ConditionalRequirements {
-    let mut build_items: ConditionalList<SerializableMatchSpec> = ConditionalList::new();
-    let mut host_items = ConditionalList::new();
-    let mut run_items = ConditionalList::new();
-    let mut run_constraints_items = ConditionalList::new();
-
-    // Add default target
-    if let Some(default_target) = &targets.default_target {
-        let default_requirements = target_spec_to_requirements(default_target);
-        build_items.extend(default_requirements.build.iter().cloned().map(Into::into));
-        host_items.extend(default_requirements.host.iter().cloned().map(Into::into));
-        run_items.extend(default_requirements.run.iter().cloned().map(Into::into));
-        run_constraints_items.extend(
-            default_requirements
-                .run_constraints
-                .iter()
-                .cloned()
-                .map(Into::into),
-        );
-    }
-
-    // Add specific targets
-    if let Some(specific_targets) = &targets.targets {
-        for (selector, target) in specific_targets {
-            let requirements = target_spec_to_requirements(target);
-            build_items.extend(requirements.build.iter().cloned().map(|spec| {
-                Conditional {
-                    condition: selector.to_string(),
-                    then: ListOrItem(vec![spec]),
-                    else_value: ListOrItem::default(),
-                }
-                .into()
-            }));
-            host_items.extend(requirements.host.iter().cloned().map(|spec| {
-                Conditional {
-                    condition: selector.to_string(),
-                    then: ListOrItem(vec![spec]),
-                    else_value: ListOrItem::default(),
-                }
-                .into()
-            }));
-
-            run_items.extend(requirements.run.iter().cloned().map(|spec| {
-                Conditional {
-                    condition: selector.to_string(),
-                    then: ListOrItem(vec![spec]),
-                    else_value: ListOrItem::default(),
-                }
-                .into()
-            }));
-            run_constraints_items.extend(requirements.run_constraints.iter().cloned().map(
-                |spec| {
-                    Conditional {
-                        condition: selector.to_string(),
-                        then: ListOrItem(vec![spec]),
-                        else_value: ListOrItem::default(),
-                    }
-                    .into()
-                },
-            ));
-        }
-    }
-
-    ConditionalRequirements {
-        build: build_items,
-        host: host_items,
-        run: run_items,
-        run_constraints: run_constraints_items,
-    }
-}
-
-// TODO: Should it be a From implementation?
-pub(crate) fn target_spec_to_requirements(target: &TargetV1) -> Requirements {
-    Requirements {
-        build: target
-            .clone()
-            .build_dependencies
-            .map(|deps| {
-                package_specs_to_match_spec(deps)
-                    .into_iter()
-                    .map(SerializableMatchSpec::from)
-                    .collect()
-            })
-            .unwrap_or_default(),
-        host: target
-            .clone()
-            .host_dependencies
-            .map(|deps| {
-                package_specs_to_match_spec(deps)
-                    .into_iter()
-                    .map(SerializableMatchSpec::from)
-                    .collect()
-            })
-            .unwrap_or_default(),
-        run: target
-            .clone()
-            .run_dependencies
-            .map(|deps| {
-                package_specs_to_match_spec(deps)
-                    .into_iter()
-                    .map(SerializableMatchSpec::from)
-                    .collect()
-            })
-            .unwrap_or_default(),
-        run_constraints: vec![],
-    }
-}
-
-=======
->>>>>>> fe71b2fd
 #[derive(Debug, Serialize, Deserialize)]
 pub struct Package {
     pub name: Value<String>,
@@ -724,7 +553,7 @@
     #[test]
     fn test_recipe_to_yaml() {
         // Create a simple recipe
-        let mut context = OrderMap::new();
+        let mut context = IndexMap::new();
         context.insert("name".to_string(), Value::Concrete("xtensor".to_string()));
         context.insert("version".to_string(), Value::Concrete("0.24.6".to_string()));
 
