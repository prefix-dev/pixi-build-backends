--- conflicted
+++ resolved
@@ -667,16 +667,11 @@
     pub run_constraints: Vec<SerializableMatchSpec>,
 }
 
-<<<<<<< HEAD
-#[derive(Serialize, Deserialize, Clone, Default)]
-=======
-#[derive(Debug, Serialize, Deserialize, Clone)]
->>>>>>> 8732e205
+#[derive(Debug, Serialize, Deserialize, Clone, Default)]
 pub struct Test {
     pub package_contents: Option<PackageContents>,
 }
 
-<<<<<<< HEAD
 impl Display for Test {
     fn fmt(&self, f: &mut std::fmt::Formatter<'_>) -> std::fmt::Result {
         write!(
@@ -687,10 +682,7 @@
     }
 }
 
-#[derive(Serialize, Deserialize, Clone, Default)]
-=======
-#[derive(Debug, Serialize, Deserialize, Clone)]
->>>>>>> 8732e205
+#[derive(Debug, Serialize, Deserialize, Clone, Default)]
 pub struct PackageContents {
     pub include: Option<ConditionalList<String>>,
     pub files: Option<ConditionalList<String>>,
@@ -718,7 +710,6 @@
     pub repository: Option<Value<String>>,
 }
 
-<<<<<<< HEAD
 impl Display for About {
     fn fmt(&self, f: &mut std::fmt::Formatter<'_>) -> std::fmt::Result {
         write!(
@@ -735,10 +726,7 @@
     }
 }
 
-#[derive(Serialize, Deserialize, Default, Clone)]
-=======
 #[derive(Debug, Serialize, Deserialize, Default, Clone)]
->>>>>>> 8732e205
 pub struct Extra {
     #[serde(rename = "recipe-maintainers")]
     pub recipe_maintainers: ConditionalList<String>,
