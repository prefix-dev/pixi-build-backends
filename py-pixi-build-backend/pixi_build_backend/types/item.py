from __future__ import annotations
from typing import List, Optional, Iterable, Any, Union, overload, MutableSequence
from typing_extensions import SupportsIndex
from pixi_build_backend.pixi_build_backend import PyVecItemPackageDependency, PyItemPackageDependency
from pixi_build_backend.types.conditional import ConditionalPackageDependency
from pixi_build_backend.types.requirements import PackageDependency


class VecItemPackageDependency(MutableSequence["ItemPackageDependency"]):
    """A wrapper for a list of ItemPackageDependency."""

    _inner: PyVecItemPackageDependency

    def __init__(self, items: Optional[List[ItemPackageDependency]] = None) -> None:
        """Initialize with optional items."""
        if items is None:
            self._inner = PyVecItemPackageDependency()
        else:
            # Extract _inner from ItemPackageDependency objects
            inner_items = [item._inner for item in items]
            self._inner = PyVecItemPackageDependency(inner_items)

    @classmethod
    def _from_inner(cls, inner: PyVecItemPackageDependency) -> VecItemPackageDependency:
        """Create from PyVecItemPackageDependency."""
        instance = cls.__new__(cls)
        instance._inner = inner
        return instance

    def __len__(self) -> int:
        """Return the length of the list."""
        return len(self._inner)

    @overload
    def __getitem__(self, index: int) -> ItemPackageDependency: ...

    @overload
    def __getitem__(self, index: slice) -> VecItemPackageDependency: ...

    def __getitem__(self, index: Union[int, slice]) -> Union[ItemPackageDependency, VecItemPackageDependency]:
        """Get item at index."""
        if isinstance(index, slice):
            return VecItemPackageDependency._from_inner(self._inner[index])
        return ItemPackageDependency._from_inner(self._inner[index])

    @overload
    def __setitem__(self, index: int, value: ItemPackageDependency) -> None: ...

    @overload
    def __setitem__(self, index: slice, value: Iterable[ItemPackageDependency]) -> None: ...

    def __setitem__(
        self, index: Union[int, slice], value: Union[ItemPackageDependency, Iterable[ItemPackageDependency]]
    ) -> None:
        """Set item at index."""
        if isinstance(index, slice):
            if isinstance(value, Iterable):
                inner_values = [item._inner for item in value]
                self._inner[index] = inner_values
        else:
            if isinstance(value, ItemPackageDependency):
                inner_value = value._inner
                self._inner[index] = inner_value

    def __delitem__(self, index: Union[int, slice]) -> None:
        """Delete item at index."""
        del self._inner[index]

    def __iter__(self) -> Any:
        """Return iterator."""
        for item in self._inner.__iter__():
            yield ItemPackageDependency._from_inner(item)

    def __contains__(self, item: object) -> bool:
        """Check if item is in the list."""
        if isinstance(item, ItemPackageDependency):
            return item._inner in self._inner
        return item in self._inner

    def append(self, item: ItemPackageDependency) -> None:
        """Append item to the list."""
        inner_item = item._inner
        self._inner.append(inner_item)

    def extend(self, items: Iterable[ItemPackageDependency]) -> None:
        """Extend the list with items."""
        inner_items = [item._inner for item in items]
        self._inner.extend(inner_items)

    def insert(self, index: SupportsIndex, item: ItemPackageDependency) -> None:
        """Insert item at index."""
        inner_item = item._inner
        self._inner.insert(index, inner_item)

    def remove(self, item: ItemPackageDependency) -> None:
        """Remove first occurrence of item."""
        inner_item = item._inner
        self._inner.remove(inner_item)

    def pop(self, index: SupportsIndex = -1) -> ItemPackageDependency:
        """Remove and return item at index."""
        return ItemPackageDependency._from_inner(self._inner.pop(index))

    def clear(self) -> None:
        """Remove all items."""
        self._inner.clear()

    def index(self, item: ItemPackageDependency, start: SupportsIndex = 0, stop: Optional[SupportsIndex] = None) -> int:
        """Return index of first occurrence of item."""
        inner_item = item._inner
        if stop is None:
            return self._inner.index(inner_item, start)
        else:
            return self._inner.index(inner_item, start, stop)

    def count(self, item: ItemPackageDependency) -> int:
        """Return count of occurrences of item."""
        inner_item = item._inner
        return self._inner.count(inner_item)

    def reverse(self) -> None:
        """Reverse the list in place."""
        self._inner.reverse()

    def sort(self, key: Optional[Any] = None, reverse: bool = False) -> None:
        """Sort the list in place."""
        if key is None:
            self._inner.sort(reverse=reverse)
        else:
            self._inner.sort(key=key, reverse=reverse)

    def copy(self) -> VecItemPackageDependency:
        """Return a shallow copy."""
        return VecItemPackageDependency._from_inner(self._inner.copy())

    def __eq__(self, other: Any) -> bool:
        """Check equality."""
        if isinstance(other, VecItemPackageDependency):
            return self._inner == other._inner
        return False

    def __str__(self) -> str:
        """Return string representation."""
        return str(self._inner)


class ItemPackageDependency:
    """A package dependency item wrapper."""

    _inner: PyItemPackageDependency

    def __init__(self, name: str):
        self._inner = PyItemPackageDependency(name)

    @classmethod
    def new_from_conditional(cls, conditional: ConditionalPackageDependency) -> ItemPackageDependency:
        new_class = cls.__new__(cls)
        new_class._inner = PyItemPackageDependency.new_from_conditional(conditional._inner)
        return new_class

    @classmethod
    def _from_inner(cls, inner: PyItemPackageDependency) -> ItemPackageDependency:
        """Create an ItemPackageDependency from a FFI PyItemPackageDependency."""
        instance = cls.__new__(cls)
        instance._inner = inner
        return instance

    def __str__(self) -> str:
        return str(self._inner)

    @property
<<<<<<< HEAD
    def concrete(self) -> Optional["PackageDependency"]:
        """Get the concrete package dependency."""
        concrete = self._inner.concrete()
        if concrete is None:
            return None
        return PackageDependency._from_inner(concrete)
=======
    def concrete(self) -> PackageDependency:
        """Get the concrete package dependency."""
        return PackageDependency._from_inner(self._inner.concrete())
>>>>>>> e92ab0e2

    @property
    def template(self) -> Optional[str]:
        """Get the template string if this is a template."""
        return self._inner.template()

    @property
    def conditional(self) -> Optional[ConditionalPackageDependency]:
        """Get the conditional string if this is a conditional."""
        return self._inner.conditional()<|MERGE_RESOLUTION|>--- conflicted
+++ resolved
@@ -169,18 +169,12 @@
         return str(self._inner)
 
     @property
-<<<<<<< HEAD
     def concrete(self) -> Optional["PackageDependency"]:
         """Get the concrete package dependency."""
         concrete = self._inner.concrete()
         if concrete is None:
             return None
         return PackageDependency._from_inner(concrete)
-=======
-    def concrete(self) -> PackageDependency:
-        """Get the concrete package dependency."""
-        return PackageDependency._from_inner(self._inner.concrete())
->>>>>>> e92ab0e2
 
     @property
     def template(self) -> Optional[str]:
