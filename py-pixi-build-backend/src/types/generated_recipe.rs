use std::collections::{BTreeMap, BTreeSet, HashSet};
use std::path::Path;

use crate::{
    create_py_wrap,
    recipe_stage0::recipe::PyIntermediateRecipe,
    types::metadata_provider::get_input_globs_from_provider,
    types::{PyBackendConfig, PyMetadataProvider, PyPlatform, PyProjectModelV1, PyPythonParams},
};
use miette::IntoDiagnostic;
use pixi_build_backend::generated_recipe::{
    DefaultMetadataProvider, GenerateRecipe, GeneratedRecipe,
};
<<<<<<< HEAD
=======
use pixi_build_backend::{NormalizedKey, Variable};
>>>>>>> 11eaf3d4
use pyo3::{
    Py, PyErr, PyObject, PyResult, Python,
    exceptions::PyValueError,
    pyclass, pymethods,
    types::{PyAnyMethods, PyString},
};
<<<<<<< HEAD
use rattler_build::render::resolved_dependencies::DependencyInfo::Variant;
use rattler_build::{NormalizedKey, recipe::variable::Variable};
=======
>>>>>>> 11eaf3d4
use rattler_conda_types::Platform;
use recipe_stage0::recipe::IntermediateRecipe;

create_py_wrap!(PyVecString, Vec<String>, |v: &Vec<String>,
                                           f: &mut std::fmt::Formatter<
    '_,
>| {
    write!(f, "[{}]", v.join(", "))
});

#[pyclass(get_all, set_all)]
#[derive(Clone)]
pub struct PyGeneratedRecipe {
    pub(crate) recipe: Py<PyIntermediateRecipe>,
    pub(crate) metadata_input_globs: Py<PyVecString>,
    pub(crate) build_input_globs: Py<PyVecString>,
}

#[pymethods]
impl PyGeneratedRecipe {
    #[new]
    pub fn new(py: Python) -> PyResult<Self> {
        Ok(PyGeneratedRecipe {
            recipe: Py::new(py, PyIntermediateRecipe::new(py)?)?,
            metadata_input_globs: Py::new(py, PyVecString::default())?,
            build_input_globs: Py::new(py, PyVecString::default())?,
        })
    }

    #[staticmethod]
    pub fn from_model(py: Python, model: PyProjectModelV1) -> PyResult<Self> {
        let generated_recipe =
            GeneratedRecipe::from_model(model.inner.clone(), &mut DefaultMetadataProvider)
                .map_err(|e| PyErr::new::<PyValueError, _>(e.to_string()))?;

        let py_recipe = Py::new(
            py,
            PyIntermediateRecipe::from_intermediate_recipe(generated_recipe.recipe, py),
        )?;
        let py_metadata_globs = Py::new(
            py,
            PyVecString::from(
                generated_recipe
                    .metadata_input_globs
                    .into_iter()
                    .collect::<Vec<String>>(),
            ),
        )?;
        let py_build_globs = Py::new(
            py,
            PyVecString::from(
                generated_recipe
                    .build_input_globs
                    .into_iter()
                    .collect::<Vec<String>>(),
            ),
        )?;

        Ok(PyGeneratedRecipe {
            recipe: py_recipe,
            metadata_input_globs: py_metadata_globs,
            build_input_globs: py_build_globs,
        })
    }

    #[staticmethod]
    pub fn from_model_with_provider(
        py: Python,
        model: PyProjectModelV1,
        metadata_provider: PyObject,
    ) -> PyResult<Self> {
        let mut provider = PyMetadataProvider::new(metadata_provider.clone());
        let generated_recipe = GeneratedRecipe::from_model(model.inner.clone(), &mut provider)
            .map_err(|e| PyErr::new::<PyValueError, _>(e.to_string()))?;

        // Get additional input globs from the metadata provider if available
        let mut metadata_input_globs = generated_recipe.metadata_input_globs;
        let provider_globs = get_input_globs_from_provider(&metadata_provider);
        metadata_input_globs.extend(provider_globs);

        let py_recipe = Py::new(
            py,
            PyIntermediateRecipe::from_intermediate_recipe(generated_recipe.recipe, py),
        )?;
        let py_metadata_globs = Py::new(
            py,
            PyVecString::from(metadata_input_globs.into_iter().collect::<Vec<String>>()),
        )?;
        let py_build_globs = Py::new(
            py,
            PyVecString::from(
                generated_recipe
                    .build_input_globs
                    .into_iter()
                    .collect::<Vec<String>>(),
            ),
        )?;

        Ok(PyGeneratedRecipe {
            recipe: py_recipe,
            metadata_input_globs: py_metadata_globs,
            build_input_globs: py_build_globs,
        })
    }
}

impl PyGeneratedRecipe {
    pub fn to_generated_recipe(&self, py: Python) -> GeneratedRecipe {
        let recipe: IntermediateRecipe = self.recipe.borrow(py).to_intermediate_recipe(py);
        let metadata_input_globs: BTreeSet<String> =
            (*self.metadata_input_globs.borrow(py).clone())
                .clone()
                .into_iter()
                .collect();
        let build_input_globs: BTreeSet<String> = (*self.build_input_globs.borrow(py).clone())
            .clone()
            .into_iter()
            .collect();

        GeneratedRecipe {
            recipe,
            metadata_input_globs,
            build_input_globs,
        }
    }
}

/// Trait part
#[pyclass]
#[derive(Clone)]
pub struct PyGenerateRecipe {
    model: PyObject,
}

#[pymethods]
impl PyGenerateRecipe {
    #[new]
    pub fn new(model: PyObject) -> Self {
        PyGenerateRecipe { model }
    }
}

impl GenerateRecipe for PyGenerateRecipe {
    type Config = PyBackendConfig;

    fn generate_recipe(
        &self,
        model: &pixi_build_types::ProjectModelV1,
        config: &Self::Config,
        manifest_path: std::path::PathBuf,
        host_platform: rattler_conda_types::Platform,
        python_params: Option<pixi_build_backend::generated_recipe::PythonParams>,
        _variants: &HashSet<NormalizedKey>,
    ) -> miette::Result<pixi_build_backend::generated_recipe::GeneratedRecipe> {
        let recipe: GeneratedRecipe = Python::with_gil(|py| {
            let manifest_str = manifest_path.to_string_lossy().to_string();

            // we don't pass the wrapper but the python inner model directly
            let py_object = config.model.clone();

            // For other types, we try to wrap them into the Python class
            // So user can use the Python API
            let project_model_class = py
                .import("pixi_build_backend.types.project_model")
                .into_diagnostic()?
                .getattr("ProjectModelV1")
                .into_diagnostic()?;

            let project_model = project_model_class
                .call_method1("_from_py", (PyProjectModelV1::from(model),))
                .into_diagnostic()?;

            let platform_model_class = py
                .import("pixi_build_backend.types.platform")
                .into_diagnostic()?
                .getattr("Platform")
                .into_diagnostic()?;

            let platform_model = platform_model_class
                .call_method1("_from_py", (PyPlatform::from(host_platform),))
                .into_diagnostic()?;

            let python_params_class = py
                .import("pixi_build_backend.types.python_params")
                .into_diagnostic()?
                .getattr("PythonParams")
                .into_diagnostic()?;
            let python_params_model = python_params_class
                .call_method1(
                    "_from_py",
                    (PyPythonParams::from(python_params.unwrap_or_default()),),
                )
                .into_diagnostic()?;

            let generated_recipe_py = self
                .model
                .bind(py)
                .call_method(
                    "generate_recipe",
                    (
                        project_model,
                        py_object,
                        PyString::new(py, manifest_str.as_str()),
                        platform_model,
                        python_params_model,
                    ),
                    None,
                )
                .into_diagnostic()?;

            // To expose a nice API for the user, we extract the PyGeneratedRecipe
            // calling private _into_py method
            let generated_recipe: PyGeneratedRecipe = generated_recipe_py
                .call_method0("_into_py")
                .into_diagnostic()?
                .extract::<PyGeneratedRecipe>()
                .into_diagnostic()?;

            Ok::<_, miette::Report>(generated_recipe.to_generated_recipe(py))
        })?;

        Ok(recipe)
    }

    /// Returns a list of globs that should be used to find the input files
    /// for the build process.
    /// For example, this could be a list of source files or configuration files
    /// used by Cmake.
    fn extract_input_globs_from_build(
        &self,
        config: &Self::Config,
        workdir: impl AsRef<Path>,
        editable: bool,
    ) -> miette::Result<BTreeSet<String>> {
        Python::with_gil(|py| {
            let workdir = workdir.as_ref();
            let editable = editable;

            // we don't pass the wrapper but the python inner model directly
            let py_object = config.model.clone();

            let input_globs = self
                .model
                .bind(py)
                .call_method(
                    "extract_input_globs_from_build",
                    (py_object, workdir, editable),
                    None,
                )
                .into_diagnostic()?
                .extract::<Vec<String>>()
                .into_diagnostic()?
                .into_iter()
                .collect::<BTreeSet<String>>();
            Ok::<_, miette::Report>(input_globs)
        })
    }

    fn default_variants(
        &self,
        host_platform: Platform,
    ) -> miette::Result<BTreeMap<NormalizedKey, Vec<Variable>>> {
        Python::with_gil(|py| {
            let variants_dict = self
                .model
                .bind(py)
                .call_method("default_variants", (PyPlatform::from(host_platform),), None)
                .into_diagnostic()?
                .extract::<BTreeMap<String, Vec<String>>>()
                .into_diagnostic()?;

            let mut variants = BTreeMap::new();
            for (key, values) in variants_dict {
                variants.insert(
                    NormalizedKey::from(key),
                    values.into_iter().map(Variable::from).collect(),
                );
            }
            Ok::<_, miette::Report>(variants)
        })
    }
}<|MERGE_RESOLUTION|>--- conflicted
+++ resolved
@@ -11,21 +11,13 @@
 use pixi_build_backend::generated_recipe::{
     DefaultMetadataProvider, GenerateRecipe, GeneratedRecipe,
 };
-<<<<<<< HEAD
-=======
 use pixi_build_backend::{NormalizedKey, Variable};
->>>>>>> 11eaf3d4
 use pyo3::{
     Py, PyErr, PyObject, PyResult, Python,
     exceptions::PyValueError,
     pyclass, pymethods,
     types::{PyAnyMethods, PyString},
 };
-<<<<<<< HEAD
-use rattler_build::render::resolved_dependencies::DependencyInfo::Variant;
-use rattler_build::{NormalizedKey, recipe::variable::Variable};
-=======
->>>>>>> 11eaf3d4
 use rattler_conda_types::Platform;
 use recipe_stage0::recipe::IntermediateRecipe;
 
