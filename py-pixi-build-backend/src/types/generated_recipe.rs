--- conflicted
+++ resolved
@@ -5,13 +5,8 @@
     DefaultMetadataProvider, GenerateRecipe, GeneratedRecipe,
 };
 use pyo3::{
-<<<<<<< HEAD
-    Py, PyObject, PyResult, Python, pyclass, pymethods,
-=======
-    PyErr, PyObject, PyResult, Python,
+    Py, PyErr, PyObject, PyResult, Python, pyclass, pymethods,
     exceptions::PyValueError,
-    pyclass, pymethods,
->>>>>>> 8732e205
     types::{PyAnyMethods, PyString},
 };
 use recipe_stage0::recipe::IntermediateRecipe;
@@ -49,35 +44,19 @@
     }
 
     #[staticmethod]
-<<<<<<< HEAD
-    pub fn from_model(py: Python, model: PyProjectModelV1) -> Self {
-        let recipe = GeneratedRecipe::from_model(model.inner.clone());
-        let py_generated_recipe = PyIntermediateRecipe::from_intermediate_recipe(recipe.recipe, py);
-=======
-    pub fn from_model(model: PyProjectModelV1) -> PyResult<Self> {
-        let recipe = GeneratedRecipe::from_model(model.inner.clone(), &mut DefaultMetadataProvider)
+    pub fn from_model(py: Python, model: PyProjectModelV1) -> PyResult<Self> {
+        let generated_recipe = GeneratedRecipe::from_model(model.inner.clone(), &mut DefaultMetadataProvider)
             .map_err(|e| PyErr::new::<PyValueError, _>(e.to_string()))?;
-        Ok(PyGeneratedRecipe { inner: recipe })
-    }
-
-    #[getter]
-    pub fn recipe(&self) -> PyIntermediateRecipe {
-        self.inner.recipe.clone().into()
-    }
->>>>>>> 8732e205
-
-        let metadata_input_globs_vec: Vec<String> =
-            recipe.metadata_input_globs.into_iter().collect();
-        let build_input_globs_vec: Vec<String> = recipe.build_input_globs.into_iter().collect();
-
-        let metadata_input_globs_vec = PyVecString::from(metadata_input_globs_vec);
-        let build_input_globs_vec = PyVecString::from(build_input_globs_vec);
-
-        PyGeneratedRecipe {
-            recipe: Py::new(py, py_generated_recipe).unwrap(),
-            metadata_input_globs: Py::new(py, metadata_input_globs_vec).unwrap(),
-            build_input_globs: Py::new(py, build_input_globs_vec).unwrap(),
-        }
+        
+        let py_recipe = Py::new(py, PyIntermediateRecipe::from_intermediate_recipe(generated_recipe.recipe, py))?;
+        let py_metadata_globs = Py::new(py, PyVecString::from(generated_recipe.metadata_input_globs.into_iter().collect::<Vec<String>>()))?;
+        let py_build_globs = Py::new(py, PyVecString::from(generated_recipe.build_input_globs.into_iter().collect::<Vec<String>>()))?;
+        
+        Ok(PyGeneratedRecipe { 
+            recipe: py_recipe,
+            metadata_input_globs: py_metadata_globs,
+            build_input_globs: py_build_globs,
+        })
     }
 }
 
