use std::collections::BTreeSet;

use miette::IntoDiagnostic;
use pixi_build_backend::generated_recipe::{
    DefaultMetadataProvider, GenerateRecipe, GeneratedRecipe,
};
use pyo3::{
<<<<<<< HEAD
    Py, PyObject, PyResult, Python, pyclass, pymethods,
=======
    Py, PyErr, PyObject, PyResult, Python,
    exceptions::PyValueError,
    pyclass, pymethods,
>>>>>>> b2c36834
    types::{PyAnyMethods, PyString},
};
use recipe_stage0::recipe::IntermediateRecipe;

use crate::{
    create_py_wrap,
    recipe_stage0::recipe::PyIntermediateRecipe,
    types::{PyBackendConfig, PyPlatform, PyProjectModelV1, PyPythonParams},
};

create_py_wrap!(PyVecString, Vec<String>, |v: &Vec<String>,
                                           f: &mut std::fmt::Formatter<
    '_,
>| {
    write!(f, "[{}]", v.join(", "))
});

#[pyclass(get_all, set_all)]
#[derive(Clone)]
pub struct PyGeneratedRecipe {
    pub(crate) recipe: Py<PyIntermediateRecipe>,
    pub(crate) metadata_input_globs: Py<PyVecString>,
    pub(crate) build_input_globs: Py<PyVecString>,
}

#[pymethods]
impl PyGeneratedRecipe {
    #[new]
    pub fn new(py: Python) -> PyResult<Self> {
        Ok(PyGeneratedRecipe {
            recipe: Py::new(py, PyIntermediateRecipe::new(py)?)?,
            metadata_input_globs: Py::new(py, PyVecString::default())?,
            build_input_globs: Py::new(py, PyVecString::default())?,
        })
    }

    #[staticmethod]
<<<<<<< HEAD
    pub fn from_model(py: Python, model: PyProjectModelV1) -> Self {
        let recipe = GeneratedRecipe::from_model(model.inner.clone());
        let py_generated_recipe = PyIntermediateRecipe::from_intermediate_recipe(recipe.recipe, py);

        let metadata_input_globs_vec: Vec<String> =
            recipe.metadata_input_globs.into_iter().collect();
        let build_input_globs_vec: Vec<String> = recipe.build_input_globs.into_iter().collect();

        let metadata_input_globs_vec = PyVecString::from(metadata_input_globs_vec);
        let build_input_globs_vec = PyVecString::from(build_input_globs_vec);

        PyGeneratedRecipe {
            recipe: Py::new(py, py_generated_recipe).unwrap(),
            metadata_input_globs: Py::new(py, metadata_input_globs_vec).unwrap(),
            build_input_globs: Py::new(py, build_input_globs_vec).unwrap(),
        }
=======
    pub fn from_model(py: Python, model: PyProjectModelV1) -> PyResult<Self> {
        let generated_recipe =
            GeneratedRecipe::from_model(model.inner.clone(), &mut DefaultMetadataProvider)
                .map_err(|e| PyErr::new::<PyValueError, _>(e.to_string()))?;

        let py_recipe = Py::new(
            py,
            PyIntermediateRecipe::from_intermediate_recipe(generated_recipe.recipe, py),
        )?;
        let py_metadata_globs = Py::new(
            py,
            PyVecString::from(
                generated_recipe
                    .metadata_input_globs
                    .into_iter()
                    .collect::<Vec<String>>(),
            ),
        )?;
        let py_build_globs = Py::new(
            py,
            PyVecString::from(
                generated_recipe
                    .build_input_globs
                    .into_iter()
                    .collect::<Vec<String>>(),
            ),
        )?;

        Ok(PyGeneratedRecipe {
            recipe: py_recipe,
            metadata_input_globs: py_metadata_globs,
            build_input_globs: py_build_globs,
        })
>>>>>>> b2c36834
    }
}

impl PyGeneratedRecipe {
    pub fn to_generated_recipe(&self, py: Python) -> GeneratedRecipe {
        let recipe: IntermediateRecipe = self.recipe.borrow(py).to_intermediate_recipe(py);
        let metadata_input_globs: BTreeSet<String> =
            (*self.metadata_input_globs.borrow(py).clone())
                .clone()
                .into_iter()
                .collect();
        let build_input_globs: BTreeSet<String> = (*self.build_input_globs.borrow(py).clone())
            .clone()
            .into_iter()
            .collect();

        GeneratedRecipe {
            recipe,
            metadata_input_globs,
            build_input_globs,
        }
    }
}

/// Trait part
#[pyclass]
#[derive(Clone)]
pub struct PyGenerateRecipe {
    model: PyObject,
}

#[pymethods]
impl PyGenerateRecipe {
    #[new]
    pub fn new(model: PyObject) -> Self {
        PyGenerateRecipe { model }
    }
}

impl GenerateRecipe for PyGenerateRecipe {
    type Config = PyBackendConfig;

    fn generate_recipe(
        &self,
        model: &pixi_build_types::ProjectModelV1,
        config: &Self::Config,
        manifest_path: std::path::PathBuf,
        host_platform: rattler_conda_types::Platform,
        python_params: Option<pixi_build_backend::generated_recipe::PythonParams>,
    ) -> miette::Result<pixi_build_backend::generated_recipe::GeneratedRecipe> {
        let recipe: GeneratedRecipe = Python::with_gil(|py| {
            let manifest_str = manifest_path.to_string_lossy().to_string();

            // we don't pass the wrapper but the python inner model directly
            let py_object = config.model.clone();

            // For other types, we try to wrap them into the Python class
            // So user can use the Python API
            let project_model_class = py
                .import("pixi_build_backend.types.project_model")
                .into_diagnostic()?
                .getattr("ProjectModelV1")
                .into_diagnostic()?;

            let project_model = project_model_class
                .call_method1("_from_py", (PyProjectModelV1::from(model),))
                .into_diagnostic()?;

            let platform_model_class = py
                .import("pixi_build_backend.types.platform")
                .into_diagnostic()?
                .getattr("Platform")
                .into_diagnostic()?;

            let platform_model = platform_model_class
                .call_method1("_from_py", (PyPlatform::from(host_platform),))
                .into_diagnostic()?;

            let python_params_class = py
                .import("pixi_build_backend.types.python_params")
                .into_diagnostic()?
                .getattr("PythonParams")
                .into_diagnostic()?;
            let python_params_model = python_params_class
                .call_method1(
                    "_from_py",
                    (PyPythonParams::from(python_params.unwrap_or_default()),),
                )
                .into_diagnostic()?;

            let generated_recipe_py = self
                .model
                .bind(py)
                .call_method(
                    "generate_recipe",
                    (
                        project_model,
                        py_object,
                        PyString::new(py, manifest_str.as_str()),
                        platform_model,
                        python_params_model,
                    ),
                    None,
                )
                .into_diagnostic()?;

            // To expose a nice API for the user, we extract the PyGeneratedRecipe
            // calling private _into_py method
            let generated_recipe: PyGeneratedRecipe = generated_recipe_py
                .call_method0("_into_py")
                .into_diagnostic()?
                .extract::<PyGeneratedRecipe>()
                .into_diagnostic()?;

            Ok::<_, miette::Report>(generated_recipe.to_generated_recipe(py))
        })?;

        Ok(recipe)
    }
}<|MERGE_RESOLUTION|>--- conflicted
+++ resolved
@@ -5,13 +5,7 @@
     DefaultMetadataProvider, GenerateRecipe, GeneratedRecipe,
 };
 use pyo3::{
-<<<<<<< HEAD
     Py, PyObject, PyResult, Python, pyclass, pymethods,
-=======
-    Py, PyErr, PyObject, PyResult, Python,
-    exceptions::PyValueError,
-    pyclass, pymethods,
->>>>>>> b2c36834
     types::{PyAnyMethods, PyString},
 };
 use recipe_stage0::recipe::IntermediateRecipe;
@@ -49,7 +43,6 @@
     }
 
     #[staticmethod]
-<<<<<<< HEAD
     pub fn from_model(py: Python, model: PyProjectModelV1) -> Self {
         let recipe = GeneratedRecipe::from_model(model.inner.clone());
         let py_generated_recipe = PyIntermediateRecipe::from_intermediate_recipe(recipe.recipe, py);
@@ -66,41 +59,6 @@
             metadata_input_globs: Py::new(py, metadata_input_globs_vec).unwrap(),
             build_input_globs: Py::new(py, build_input_globs_vec).unwrap(),
         }
-=======
-    pub fn from_model(py: Python, model: PyProjectModelV1) -> PyResult<Self> {
-        let generated_recipe =
-            GeneratedRecipe::from_model(model.inner.clone(), &mut DefaultMetadataProvider)
-                .map_err(|e| PyErr::new::<PyValueError, _>(e.to_string()))?;
-
-        let py_recipe = Py::new(
-            py,
-            PyIntermediateRecipe::from_intermediate_recipe(generated_recipe.recipe, py),
-        )?;
-        let py_metadata_globs = Py::new(
-            py,
-            PyVecString::from(
-                generated_recipe
-                    .metadata_input_globs
-                    .into_iter()
-                    .collect::<Vec<String>>(),
-            ),
-        )?;
-        let py_build_globs = Py::new(
-            py,
-            PyVecString::from(
-                generated_recipe
-                    .build_input_globs
-                    .into_iter()
-                    .collect::<Vec<String>>(),
-            ),
-        )?;
-
-        Ok(PyGeneratedRecipe {
-            recipe: py_recipe,
-            metadata_input_globs: py_metadata_globs,
-            build_input_globs: py_build_globs,
-        })
->>>>>>> b2c36834
     }
 }
 
