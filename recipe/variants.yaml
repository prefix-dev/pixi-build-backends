# This is a semi distilled variant config from conda-forge.
#
# It adds sysroot (2.17) for linux, macosx_deployment_target for osx
# and uses vs2022 for windows.
#
c_stdlib:
  - if: linux
    then: sysroot
  - if: osx
    then: macosx_deployment_target
  - if: win
    then: vs
c_stdlib_version:
  - if: linux
    then: 2.17
  - if: osx and x86_64
    then: 10.13
  - if: osx and arm64
    then: 11.0
c_compiler:
  - if: linux
    then: gcc
  - if: osx
    then: clang
  - if: win
    then: vs2022
c_compiler_version:
  - if: linux
    then: 14
  - if: osx
    then: 19
cxx_compiler:
  - if: linux
    then: gxx
  - if: osx
    then: clangxx
  - if: win
    then: vs2022
cxx_compiler_version:
  - if: linux
    then: 14
  - if: osx
    then: 19
python:
  - 3.13

# Pin the compiler used
rust_compiler_version:
<<<<<<< HEAD
  - 1.88.0
=======
  - 1.87.0

python:
  - 3.13
>>>>>>> 0f3ce697
<|MERGE_RESOLUTION|>--- conflicted
+++ resolved
@@ -46,11 +46,7 @@
 
 # Pin the compiler used
 rust_compiler_version:
-<<<<<<< HEAD
   - 1.88.0
-=======
-  - 1.87.0
 
 python:
-  - 3.13
->>>>>>> 0f3ce697
+  - 3.13